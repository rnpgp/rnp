--- conflicted
+++ resolved
@@ -52,14 +52,14 @@
 /* structure used to keep application-wide rnp configuration: keyrings, password io, whatever
  * else */
 typedef struct rnp_t {
-    void *    pubring;   /* public key ring */
-    void *    secring;   /* s3kr1t key ring */
-    pgp_io_t *io;        /* the io struct for results/errs */
-    void *    passfp;    /* file pointer for password input */
-    char *    pubpath;   /* path to the public keyring */
-    char *    secpath;   /* path to the secret keyring */
-    char *    defkey;    /* default key id */
-    int       pswdtries; /* number of password tries, -1 for unlimited */
+    void *    pubring;       /* public key ring */
+    void *    secring;       /* s3kr1t key ring */
+    pgp_io_t *io;            /* the io struct for results/errs */
+    void *    user_input_fp; /* file pointer for password input */
+    char *    pubpath;       /* path to the public keyring */
+    char *    secpath;       /* path to the secret keyring */
+    char *    defkey;        /* default key id */
+    int       pswdtries;     /* number of password tries, -1 for unlimited */
 
     enum key_store_format_t key_store_format; /* keyring format */
     union {
@@ -99,34 +99,10 @@
     int            armour;    /* use ASCII armour on output */
 } rnp_ctx_t;
 
-<<<<<<< HEAD
 /* initialize rnp using the init structure  */
 int rnp_init(rnp_t *, const rnp_params_t *);
 /* finish work with rnp and cleanup the memory */
-int rnp_end(rnp_t *);
-=======
-/* structure used to hold (key,value) pair information */
-typedef struct rnp_t {
-    unsigned  c;             /* # of elements used */
-    unsigned  size;          /* size of array */
-    char **   name;          /* key names */
-    char **   value;         /* value information */
-    void *    pubring;       /* public key ring */
-    void *    secring;       /* s3kr1t key ring */
-    void *    io;            /* the io struct for results/errs */
-    void *    user_input_fp; /* file pointer for password input */
-    rnp_ctx_t ctx;           /* current operation context */
-
-    enum key_store_format_t key_store_format; /* keyring format */
-    union {
-        rnp_keygen_desc_t generate_key_ctx;
-    } action;
-} rnp_t;
-
-/* begin and end */
-int  rnp_init(rnp_t *);
 void rnp_end(rnp_t *);
->>>>>>> c09f2707
 
 /* rnp initialization parameters : init and free */
 int  rnp_params_init(rnp_params_t *);
