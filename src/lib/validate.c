--- conflicted
+++ resolved
@@ -77,11 +77,7 @@
 
 #include "packet-parse.h"
 #include "packet-show.h"
-<<<<<<< HEAD
-#include "keyring_pgp.h"
-=======
 #include "key_store_pgp.h"
->>>>>>> 54956643
 #include "signature.h"
 #include "rnpsdk.h"
 #include "readerwriter.h"
@@ -212,47 +208,6 @@
         if (rnp_get_debug(__FILE__)) {
             hexdump(stderr, "v4 hash", sig->info.v4_hashed, sig->info.v4_hashlen);
         }
-<<<<<<< HEAD
-
-	pgp_hash_add(&hash, data, len);
-	switch (sig->info.version) {
-	case PGP_V3:
-		trailer[0] = sig->info.type;
-		trailer[1] = (unsigned)(sig->info.birthtime) >> 24;
-		trailer[2] = (unsigned)(sig->info.birthtime) >> 16;
-		trailer[3] = (unsigned)(sig->info.birthtime) >> 8;
-		trailer[4] = (uint8_t)(sig->info.birthtime);
-		pgp_hash_add(&hash, trailer, 5);
-		break;
-
-	case PGP_V4:
-		if (rnp_get_debug(__FILE__)) {
-			hexdump(stderr, "v4 hash", sig->info.v4_hashed,
-					sig->info.v4_hashlen);
-		}
-		pgp_hash_add(&hash, sig->info.v4_hashed, (unsigned)sig->info.v4_hashlen);
-		trailer[0] = 0x04;	/* version */
-		trailer[1] = 0xFF;
-		hashedlen = (unsigned)sig->info.v4_hashlen;
-		trailer[2] = (uint8_t)(hashedlen >> 24);
-		trailer[3] = (uint8_t)(hashedlen >> 16);
-		trailer[4] = (uint8_t)(hashedlen >> 8);
-		trailer[5] = (uint8_t)(hashedlen);
-		pgp_hash_add(&hash, trailer, 6);
-		break;
-
-	default:
-		(void) fprintf(stderr, "Invalid signature version %d\n",
-				sig->info.version);
-		return 0;
-	}
-
-	n = pgp_hash_finish(&hash, hashout);
-	if (rnp_get_debug(__FILE__)) {
-		hexdump(stdout, "hash out", hashout, n);
-	}
-	return pgp_check_sig(hashout, n, sig, signer);
-=======
         pgp_hash_add(&hash, sig->info.v4_hashed, (unsigned) sig->info.v4_hashlen);
         trailer[0] = 0x04; /* version */
         trailer[1] = 0xFF;
@@ -274,199 +229,11 @@
         hexdump(stdout, "hash out", hashout, n);
     }
     return pgp_check_sig(hashout, n, sig, signer);
->>>>>>> 54956643
 }
 
 pgp_cb_ret_t
 pgp_validate_key_cb(const pgp_packet_t *pkt, pgp_cbdata_t *cbinfo)
 {
-<<<<<<< HEAD
-	const pgp_contents_t	 *content = &pkt->u;
-	const pgp_key_t	 *signer;
-	validate_key_cb_t	 *key;
-	pgp_pubkey_t		 *sigkey;
-	pgp_error_t		**errors;
-	pgp_io_t		 *io;
-	unsigned		  from;
-	unsigned		  valid = 0;
-
-	io = cbinfo->io;
-	if (rnp_get_debug(__FILE__)) {
-		(void) fprintf(io->errs, "%s\n",
-				pgp_show_packet_tag(pkt->tag));
-	}
-	key = pgp_callback_arg(cbinfo);
-	errors = pgp_callback_errors(cbinfo);
-	switch (pkt->tag) {
-	case PGP_PTAG_CT_PUBLIC_KEY:
-		if (key->pubkey.version != 0) {
-			(void) fprintf(io->errs,
-				"pgp_validate_key_cb: version bad\n");
-			return PGP_FINISHED;
-		}
-		key->pubkey = content->pubkey;
-		return PGP_KEEP_MEMORY;
-
-	case PGP_PTAG_CT_PUBLIC_SUBKEY:
-		if (key->subkey.version) {
-			pgp_pubkey_free(&key->subkey);
-		}
-		key->subkey = content->pubkey;
-		return PGP_KEEP_MEMORY;
-
-	case PGP_PTAG_CT_SECRET_KEY:
-		key->seckey = content->seckey;
-		key->pubkey = key->seckey.pubkey;
-		return PGP_KEEP_MEMORY;
-
-	case PGP_PTAG_CT_USER_ID:
-		if (key->userid) {
-			pgp_userid_free(&key->userid);
-		}
-		key->userid = content->userid;
-		key->last_seen = ID;
-		return PGP_KEEP_MEMORY;
-
-	case PGP_PTAG_CT_USER_ATTR:
-		if (content->userattr.len == 0) {
-			(void) fprintf(io->errs,
-			"pgp_validate_key_cb: user attribute length 0");
-			return PGP_FINISHED;
-		}
-		(void) fprintf(io->outs, "user attribute, length=%d\n",
-			(int) content->userattr.len);
-		if (key->userattr.len) {
-			pgp_data_free(&key->userattr);
-		}
-		key->userattr = content->userattr;
-		key->last_seen = ATTRIBUTE;
-		return PGP_KEEP_MEMORY;
-
-	case PGP_PTAG_CT_SIGNATURE:	/* V3 sigs */
-	case PGP_PTAG_CT_SIGNATURE_FOOTER:	/* V4 sigs */
-		from = 0;
-		signer = keyring_get_key_by_id(io, key->keyring,
-									   content->sig.info.signer_id,
-									   &from, &sigkey);
-		if (!signer) {
-			if (!add_sig_to_list(&content->sig.info,
-				&key->result->unknown_sigs,
-				&key->result->unknownc)) {
-					(void) fprintf(io->errs,
-					"pgp_validate_key_cb: user attribute length 0");
-					return PGP_FINISHED;
-			}
-			break;
-		}
-		if (sigkey == &signer->enckey) {
-			(void) fprintf(io->errs,
-				"WARNING: signature made with encryption key\n");
-		}
-		switch (content->sig.info.type) {
-		case PGP_CERT_GENERIC:
-		case PGP_CERT_PERSONA:
-		case PGP_CERT_CASUAL:
-		case PGP_CERT_POSITIVE:
-		case PGP_SIG_REV_CERT:
-			valid = (key->last_seen == ID) ?
-			    pgp_check_useridcert_sig(&key->pubkey,
-					key->userid,
-					&content->sig,
-					pgp_get_pubkey(signer),
-					key->reader->key->packets[
-						key->reader->packet].raw) :
-			    pgp_check_userattrcert_sig(&key->pubkey,
-					&key->userattr,
-					&content->sig,
-				       pgp_get_pubkey(signer),
-					key->reader->key->packets[
-						key->reader->packet].raw);
-			break;
-
-		case PGP_SIG_SUBKEY:
-			/*
-			 * XXX: we should also check that the signer is the
-			 * key we are validating, I think.
-			 */
-			valid = pgp_check_subkey_sig(&key->pubkey,
-				&key->subkey,
-				&content->sig,
-				pgp_get_pubkey(signer),
-				key->reader->key->packets[
-					key->reader->packet].raw);
-			break;
-
-		case PGP_SIG_DIRECT:
-			valid = pgp_check_direct_sig(&key->pubkey,
-				&content->sig,
-				pgp_get_pubkey(signer),
-				key->reader->key->packets[
-					key->reader->packet].raw);
-			break;
-
-		case PGP_SIG_STANDALONE:
-		case PGP_SIG_PRIMARY:
-		case PGP_SIG_REV_KEY:
-		case PGP_SIG_REV_SUBKEY:
-		case PGP_SIG_TIMESTAMP:
-		case PGP_SIG_3RD_PARTY:
-			PGP_ERROR_1(errors, PGP_E_UNIMPLEMENTED,
-				"Sig Verification type 0x%02x not done yet\n",
-				content->sig.info.type);
-			break;
-
-		default:
-			PGP_ERROR_1(errors, PGP_E_UNIMPLEMENTED,
-				    "Unexpected signature type 0x%02x\n",
-				    	content->sig.info.type);
-		}
-
-		if (valid) {
-			if (!add_sig_to_list(&content->sig.info,
-				&key->result->valid_sigs,
-				&key->result->validc)) {
-				PGP_ERROR_1(errors, PGP_E_UNIMPLEMENTED, "%s",
-				    "Can't add good sig to list\n");
-			}
-		} else {
-			PGP_ERROR_1(errors, PGP_E_V_BAD_SIGNATURE, "%s",
-			    "Bad Sig");
-			if (!add_sig_to_list(&content->sig.info,
-				&key->result->invalid_sigs,
-				&key->result->invalidc)) {
-				PGP_ERROR_1(errors, PGP_E_UNIMPLEMENTED, "%s",
-				    "Can't add good sig to list\n");
-			}
-		}
-		break;
-
-		/* ignore these */
-	case PGP_PARSER_PTAG:
-	case PGP_PTAG_CT_SIGNATURE_HEADER:
-	case PGP_PARSER_PACKET_END:
-		break;
-
-	case PGP_GET_PASSPHRASE:
-		if (key->getpassphrase) {
-			return key->getpassphrase(pkt, cbinfo);
-		}
-		break;
-
-	case PGP_PTAG_CT_TRUST:
-		/* 1 byte for level (depth), 1 byte for trust amount */
-		printf("trust dump\n");
-		printf("Got trust\n");
-		//hexdump(stdout, (const uint8_t *)content->trust.data, 10, " ");
-		//hexdump(stdout, (const uint8_t *)&content->ss_trust, 2, " ");
-		//printf("Trust level %d, amount %d\n", key->trust.level, key->trust.amount);
-		break;
-
-	default:
-		(void) fprintf(stderr, "unexpected tag=0x%x\n", pkt->tag);
-		return PGP_FINISHED;
-	}
-	return PGP_RELEASE_MEMORY;
-=======
     const pgp_contents_t *content = &pkt->u;
     const pgp_key_t *     signer;
     validate_key_cb_t *   key;
@@ -638,158 +405,11 @@
         return PGP_FINISHED;
     }
     return PGP_RELEASE_MEMORY;
->>>>>>> 54956643
 }
 
 pgp_cb_ret_t
 validate_data_cb(const pgp_packet_t *pkt, pgp_cbdata_t *cbinfo)
 {
-<<<<<<< HEAD
-	const pgp_contents_t	 *content = &pkt->u;
-	const pgp_key_t	 *signer;
-	validate_data_cb_t	 *data;
-	pgp_pubkey_t		 *sigkey;
-	pgp_error_t		**errors;
-	pgp_io_t		 *io;
-	unsigned		  from;
-	unsigned		  valid = 0;
-
-	io = cbinfo->io;
-	if (rnp_get_debug(__FILE__)) {
-		(void) fprintf(io->errs, "validate_data_cb: %s\n",
-				pgp_show_packet_tag(pkt->tag));
-	}
-	data = pgp_callback_arg(cbinfo);
-	errors = pgp_callback_errors(cbinfo);
-	switch (pkt->tag) {
-	case PGP_PTAG_CT_SIGNED_CLEARTEXT_HEADER:
-		/*
-		 * ignore - this gives us the "Armor Header" line "Hash:
-		 * SHA1" or similar
-		 */
-		break;
-
-	case PGP_PTAG_CT_LITDATA_HEADER:
-		/* ignore */
-		break;
-
-	case PGP_PTAG_CT_LITDATA_BODY:
-		data->data.litdata_body = content->litdata_body;
-		data->type = LITDATA;
-		pgp_memory_add(data->mem, data->data.litdata_body.data,
-				       data->data.litdata_body.length);
-		return PGP_KEEP_MEMORY;
-
-	case PGP_PTAG_CT_SIGNED_CLEARTEXT_BODY:
-		data->data.cleartext_body = content->cleartext_body;
-		data->type = SIGNED_CLEARTEXT;
-		pgp_memory_add(data->mem, data->data.cleartext_body.data,
-			       data->data.cleartext_body.length);
-		return PGP_KEEP_MEMORY;
-
-	case PGP_PTAG_CT_SIGNED_CLEARTEXT_TRAILER:
-		/* this gives us an pgp_hash_t struct */
-		break;
-
-	case PGP_PTAG_CT_SIGNATURE:	/* V3 sigs */
-	case PGP_PTAG_CT_SIGNATURE_FOOTER:	/* V4 sigs */
-		if (rnp_get_debug(__FILE__)) {
-			hexdump(io->outs, "hashed data", content->sig.info.v4_hashed,
-					content->sig.info.v4_hashlen);
-			hexdump(io->outs, "signer id", content->sig.info.signer_id,
-				sizeof(content->sig.info.signer_id));
-		}
-		from = 0;
-		signer = keyring_get_key_by_id(io, data->keyring,
-									   content->sig.info.signer_id, &from, &sigkey);
-		if (!signer) {
-			PGP_ERROR_1(errors, PGP_E_V_UNKNOWN_SIGNER,
-			    "%s", "Unknown Signer");
-			if (!add_sig_to_list(&content->sig.info,
-					&data->result->unknown_sigs,
-					&data->result->unknownc)) {
-				PGP_ERROR_1(errors, PGP_E_V_UNKNOWN_SIGNER,
-				    "%s", "Can't add unknown sig to list");
-			}
-			break;
-		}
-		if (sigkey == &signer->enckey) {
-			(void) fprintf(io->errs,
-				"WARNING: signature made with encryption key\n");
-		}
-		if (content->sig.info.birthtime_set) {
-			data->result->birthtime = content->sig.info.birthtime;
-		}
-		if (content->sig.info.duration_set) {
-			data->result->duration = content->sig.info.duration;
-		}
-		switch (content->sig.info.type) {
-		case PGP_SIG_BINARY:
-		case PGP_SIG_TEXT:
-			if (pgp_mem_len(data->mem) == 0 &&
-			    data->detachname) {
-				/* check we have seen some data */
-				/* if not, need to read from detached name */
-				(void) fprintf(io->errs,
-				"rnp: assuming signed data in \"%s\"\n",
-					data->detachname);
-				data->mem = pgp_memory_new();
-				pgp_mem_readfile(data->mem, data->detachname);
-			}
-			if (rnp_get_debug(__FILE__)) {
-				hexdump(stderr, "sig dump", (const uint8_t *)(const void *)&content->sig,
-					sizeof(content->sig));
-			}
-			valid = check_binary_sig(pgp_mem_data(data->mem),
-					(const unsigned)pgp_mem_len(data->mem),
-					&content->sig,
-					pgp_get_pubkey(signer));
-			break;
-
-		default:
-			PGP_ERROR_1(errors, PGP_E_UNIMPLEMENTED,
-				    "No Sig Verification type 0x%02x yet\n",
-				    content->sig.info.type);
-			break;
-
-		}
-
-		if (valid) {
-			if (!add_sig_to_list(&content->sig.info,
-					&data->result->valid_sigs,
-					&data->result->validc)) {
-				PGP_ERROR_1(errors, PGP_E_V_BAD_SIGNATURE,
-				    "%s", "Can't add good sig to list");
-			}
-		} else {
-			PGP_ERROR_1(errors, PGP_E_V_BAD_SIGNATURE,
-			    "%s", "Bad Signature");
-			if (!add_sig_to_list(&content->sig.info,
-					&data->result->invalid_sigs,
-					&data->result->invalidc)) {
-				PGP_ERROR_1(errors, PGP_E_V_BAD_SIGNATURE, "%s",
-					"Can't add good sig to list");
-			}
-		}
-		break;
-
-		/* ignore these */
-	case PGP_PARSER_PTAG:
-	case PGP_PTAG_CT_SIGNATURE_HEADER:
-	case PGP_PTAG_CT_ARMOUR_HEADER:
-	case PGP_PTAG_CT_ARMOUR_TRAILER:
-	case PGP_PTAG_CT_1_PASS_SIG:
-		break;
-
-	case PGP_PARSER_PACKET_END:
-		break;
-
-	default:
-		PGP_ERROR_1(errors, PGP_E_V_NO_SIGNATURE, "%s", "No signature");
-		break;
-	}
-	return PGP_RELEASE_MEMORY;
-=======
     const pgp_contents_t *content = &pkt->u;
     const pgp_key_t *     signer;
     validate_data_cb_t *  data;
@@ -929,7 +549,6 @@
         break;
     }
     return PGP_RELEASE_MEMORY;
->>>>>>> 54956643
 }
 
 static void
@@ -1041,20 +660,11 @@
  * \note It is the caller's responsiblity to free result after use.
  * \sa pgp_validate_result_free()
  */
-<<<<<<< HEAD
-unsigned 
-pgp_validate_key_sigs(pgp_validation_t *result,
-	const pgp_key_t *key,
-	const keyring_t *keyring,
-	pgp_cb_ret_t cb_get_passphrase(const pgp_packet_t *,
-						pgp_cbdata_t *))
-=======
 unsigned
 pgp_validate_key_sigs(pgp_validation_t *     result,
                       const pgp_key_t *      key,
                       const rnp_key_store_t *keyring,
                       pgp_cb_ret_t cb_get_passphrase(const pgp_packet_t *, pgp_cbdata_t *))
->>>>>>> 54956643
 {
     pgp_stream_t *    stream;
     validate_key_cb_t keysigs;
@@ -1099,18 +709,10 @@
    \note It is the caller's responsibility to free result after use.
    \sa pgp_validate_result_free()
 */
-<<<<<<< HEAD
-unsigned 
-pgp_validate_all_sigs(pgp_validation_t *result,
-	    const keyring_t *ring,
-	    pgp_cb_ret_t cb_get_passphrase(const pgp_packet_t *,
-	    					pgp_cbdata_t *))
-=======
 unsigned
 pgp_validate_all_sigs(pgp_validation_t *     result,
                       const rnp_key_store_t *ring,
                       pgp_cb_ret_t cb_get_passphrase(const pgp_packet_t *, pgp_cbdata_t *))
->>>>>>> 54956643
 {
     unsigned n;
 
@@ -1159,15 +761,6 @@
    \note It is the caller's responsiblity to call
         pgp_validate_result_free(result) after use.
 */
-<<<<<<< HEAD
-unsigned 
-pgp_validate_file(pgp_io_t *io,
-			pgp_validation_t *result,
-			const char *infile,
-			const char *outfile,
-			const int user_says_armoured,
-			const keyring_t *keyring)
-=======
 unsigned
 pgp_validate_file(pgp_io_t *             io,
                   pgp_validation_t *     result,
@@ -1175,7 +768,6 @@
                   const char *           outfile,
                   const int              user_says_armoured,
                   const rnp_key_store_t *keyring)
->>>>>>> 54956643
 {
     validate_data_cb_t validation;
     pgp_stream_t *     parse = NULL;
@@ -1299,15 +891,6 @@
         pgp_validate_result_free(result) after use.
 */
 
-<<<<<<< HEAD
-unsigned 
-pgp_validate_mem(pgp_io_t *io,
-			pgp_validation_t *result,
-			pgp_memory_t *mem,
-			pgp_memory_t **cat,
-			const int user_says_armoured,
-			const keyring_t *keyring)
-=======
 unsigned
 pgp_validate_mem(pgp_io_t *             io,
                  pgp_validation_t *     result,
@@ -1315,7 +898,6 @@
                  pgp_memory_t **        cat,
                  const int              user_says_armoured,
                  const rnp_key_store_t *keyring)
->>>>>>> 54956643
 {
     validate_data_cb_t validation;
     pgp_stream_t *     stream = NULL;
