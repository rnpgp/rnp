--- conflicted
+++ resolved
@@ -68,13 +68,11 @@
 #include <unistd.h>
 #endif
 
-<<<<<<< HEAD
+#include <openssl/bn.h>
+
 #ifdef RNP_DEBUG
 #include <assert.h>
 #endif
-=======
-#include <openssl/bn.h>
->>>>>>> e5930a07
 
 #include "crypto.h"
 #include "keyring.h"
