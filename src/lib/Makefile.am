## $NetBSD: Makefile.am,v 1.10 2010/11/29 06:21:40 agc Exp $

AM_CFLAGS		= $(WARNCFLAGS) $(BOTAN_INCLUDES) $(JSON_CFLAGS)

AM_LDFLAGS              = $(BOTAN_LDFLAGS)

lib_LTLIBRARIES		= librnp.la

librnp_la_CPPFLAGS	= -I$(top_srcdir)/include

librnp_la_SOURCES	= \
	bn.c \
	bufgap.c \
	compress.c \
	create.c \
	crypto.c \
	dsa.c \
	elgamal.c \
	hash.c \
<<<<<<< HEAD
	keyring.c \
	keyring_pgp.c \
	keyring_ssh.c \
=======
	key_store.c \
	key_store_pgp.c \
	key_store_ssh.c \
>>>>>>> 54956643
	misc.c \
	packet-parse.c \
	packet-print.c \
	packet-show.c \
	packet-key.c \
	pem.c \
	reader.c \
	rnp.c \
	rsa.c \
	s2k.c \
	signature.c \
	symmetric.c \
	validate.c \
	writer.c

librnp_la_LIBADD	= $(BOTAN_LIBS) $(JSON_LIBS)

dist_man_MANS		= librnp.3<|MERGE_RESOLUTION|>--- conflicted
+++ resolved
@@ -17,15 +17,9 @@
 	dsa.c \
 	elgamal.c \
 	hash.c \
-<<<<<<< HEAD
-	keyring.c \
-	keyring_pgp.c \
-	keyring_ssh.c \
-=======
 	key_store.c \
 	key_store_pgp.c \
 	key_store_ssh.c \
->>>>>>> 54956643
 	misc.c \
 	packet-parse.c \
 	packet-print.c \
