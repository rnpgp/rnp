/*
 * Copyright (c) 2017, [Ribose Inc](https://www.ribose.com).
 * Copyright (c) 2009 The NetBSD Foundation, Inc.
 * All rights reserved.
 *
 * This code is originally derived from software contributed to
 * The NetBSD Foundation by Alistair Crooks (agc@netbsd.org), and
 * carried further by Ribose Inc (https://www.ribose.com).
 *
 * Redistribution and use in source and binary forms, with or without
 * modification, are permitted provided that the following conditions
 * are met:
 * 1. Redistributions of source code must retain the above copyright
 *    notice, this list of conditions and the following disclaimer.
 * 2. Redistributions in binary form must reproduce the above copyright
 *    notice, this list of conditions and the following disclaimer in the
 *    documentation and/or other materials provided with the distribution.
 *
 * THIS SOFTWARE IS PROVIDED BY THE NETBSD FOUNDATION, INC. AND CONTRIBUTORS
 * ``AS IS'' AND ANY EXPRESS OR IMPLIED WARRANTIES, INCLUDING, BUT NOT LIMITED
 * TO, THE IMPLIED WARRANTIES OF MERCHANTABILITY AND FITNESS FOR A PARTICULAR
 * PURPOSE ARE DISCLAIMED.  IN NO EVENT SHALL THE FOUNDATION OR CONTRIBUTORS
 * BE LIABLE FOR ANY DIRECT, INDIRECT, INCIDENTAL, SPECIAL, EXEMPLARY, OR
 * CONSEQUENTIAL DAMAGES (INCLUDING, BUT NOT LIMITED TO, PROCUREMENT OF
 * SUBSTITUTE GOODS OR SERVICES; LOSS OF USE, DATA, OR PROFITS; OR BUSINESS
 * INTERRUPTION) HOWEVER CAUSED AND ON ANY THEORY OF LIABILITY, WHETHER IN
 * CONTRACT, STRICT LIABILITY, OR TORT (INCLUDING NEGLIGENCE OR OTHERWISE)
 * ARISING IN ANY WAY OUT OF THE USE OF THIS SOFTWARE, EVEN IF ADVISED OF THE
 * POSSIBILITY OF SUCH DAMAGE.
 */
/*
 * Copyright (c) 2005-2008 Nominet UK (www.nic.uk)
 * All rights reserved.
 * Contributors: Ben Laurie, Rachel Willmer. The Contributors have asserted
 * their moral rights under the UK Copyright Design and Patents Act 1988 to
 * be recorded as the authors of this copyright work.
 *
 * Licensed under the Apache License, Version 2.0 (the "License"); you may not
 * use this file except in compliance with the License.
 *
 * You may obtain a copy of the License at
 *     http://www.apache.org/licenses/LICENSE-2.0
 *
 * Unless required by applicable law or agreed to in writing, software
 * distributed under the License is distributed on an "AS IS" BASIS,
 * WITHOUT WARRANTIES OR CONDITIONS OF ANY KIND, either express or implied.
 *
 * See the License for the specific language governing permissions and
 * limitations under the License.
 */

/** \file
 * packet related headers.
 */

#ifndef PACKET_H_
#define PACKET_H_

#include <time.h>
#include <stdint.h>

#include "types.h"
#include "hash.h"
#include "errors.h"

typedef struct PGPV_BIGNUM_st PGPV_BIGNUM;
#define BIGNUM PGPV_BIGNUM

/* structure to keep track of printing state variables */
typedef struct pgp_printstate_t {
    unsigned unarmoured;
    unsigned skipping;
    int      indent;
} pgp_printstate_t;

/** General-use structure for variable-length data
 */

typedef struct {
    size_t   len;
    uint8_t *contents;
    uint8_t  mmapped; /* contents need an munmap(2) */
} pgp_data_t;

/************************************/
/* Packet Tags - RFC4880, 4.2 */
/************************************/

/** Packet Tag - Bit 7 Mask (this bit is always set).
 * The first byte of a packet is the "Packet Tag".  It always
 * has bit 7 set.  This is the mask for it.
 *
 * \see RFC4880 4.2
 */
#define PGP_PTAG_ALWAYS_SET 0x80

/** Packet Tag - New Format Flag.
 * Bit 6 of the Packet Tag is the packet format indicator.
 * If it is set, the new format is used, if cleared the
 * old format is used.
 *
 * \see RFC4880 4.2
 */
#define PGP_PTAG_NEW_FORMAT 0x40

/** Old Packet Format: Mask for content tag.
 * In the old packet format bits 5 to 2 (including)
 * are the content tag.  This is the mask to apply
 * to the packet tag.  Note that you need to
 * shift by #PGP_PTAG_OF_CONTENT_TAG_SHIFT bits.
 *
 * \see RFC4880 4.2
 */
#define PGP_PTAG_OF_CONTENT_TAG_MASK 0x3c
/** Old Packet Format: Offset for the content tag.
 * As described at #PGP_PTAG_OF_CONTENT_TAG_MASK the
 * content tag needs to be shifted after being masked
 * out from the Packet Tag.
 *
 * \see RFC4880 4.2
 */
#define PGP_PTAG_OF_CONTENT_TAG_SHIFT 2
/** Old Packet Format: Mask for length type.
 * Bits 1 and 0 of the packet tag are the length type
 * in the old packet format.
 *
 * See #pgp_ptag_of_lt_t for the meaning of the values.
 *
 * \see RFC4880 4.2
 */
#define PGP_PTAG_OF_LENGTH_TYPE_MASK 0x03

/** Old Packet Format Lengths.
 * Defines the meanings of the 2 bits for length type in the
 * old packet format.
 *
 * \see RFC4880 4.2.1
 */
typedef enum {
    PGP_PTAG_OLD_LEN_1 = 0x00,            /* Packet has a 1 byte length -
                                           * header is 2 bytes long. */
    PGP_PTAG_OLD_LEN_2 = 0x01,            /* Packet has a 2 byte length -
                                           * header is 3 bytes long. */
    PGP_PTAG_OLD_LEN_4 = 0x02,            /* Packet has a 4 byte
                                                   * length - header is 5 bytes
                                                   * long. */
    PGP_PTAG_OLD_LEN_INDETERMINATE = 0x03 /* Packet has a
                                           * indeterminate length. */
} pgp_ptag_of_lt_t;

/** New Packet Format: Mask for content tag.
 * In the new packet format the 6 rightmost bits
 * are the content tag.  This is the mask to apply
 * to the packet tag.  Note that you need to
 * shift by #PGP_PTAG_NF_CONTENT_TAG_SHIFT bits.
 *
 * \see RFC4880 4.2
 */
#define PGP_PTAG_NF_CONTENT_TAG_MASK 0x3f
/** New Packet Format: Offset for the content tag.
 * As described at #PGP_PTAG_NF_CONTENT_TAG_MASK the
 * content tag needs to be shifted after being masked
 * out from the Packet Tag.
 *
 * \see RFC4880 4.2
 */
#define PGP_PTAG_NF_CONTENT_TAG_SHIFT 0

/* PTag Content Tags */
/***************************/

/** Package Tags (aka Content Tags) and signature subpacket types.
 * This enumerates all rfc-defined packet tag values and the
 * signature subpacket type values that we understand.
 *
 * \see RFC4880 4.3
 * \see RFC4880 5.2.3.1
 */
typedef enum {
    PGP_PTAG_CT_RESERVED = 0,       /* Reserved - a packet tag must
                                     * not have this value */
    PGP_PTAG_CT_PK_SESSION_KEY = 1, /* Public-Key Encrypted Session
                                     * Key Packet */
    PGP_PTAG_CT_SIGNATURE = 2,      /* Signature Packet */
    PGP_PTAG_CT_SK_SESSION_KEY = 3, /* Symmetric-Key Encrypted Session
                                     * Key Packet */
    PGP_PTAG_CT_1_PASS_SIG = 4,     /* One-Pass Signature
                                             * Packet */
    PGP_PTAG_CT_SECRET_KEY = 5,     /* Secret Key Packet */
    PGP_PTAG_CT_PUBLIC_KEY = 6,     /* Public Key Packet */
    PGP_PTAG_CT_SECRET_SUBKEY = 7,  /* Secret Subkey Packet */
    PGP_PTAG_CT_COMPRESSED = 8,     /* Compressed Data Packet */
    PGP_PTAG_CT_SE_DATA = 9,        /* Symmetrically Encrypted Data Packet */
    PGP_PTAG_CT_MARKER = 10,        /* Marker Packet */
    PGP_PTAG_CT_LITDATA = 11,       /* Literal Data Packet */
    PGP_PTAG_CT_TRUST = 12,         /* Trust Packet */
    PGP_PTAG_CT_USER_ID = 13,       /* User ID Packet */
    PGP_PTAG_CT_PUBLIC_SUBKEY = 14, /* Public Subkey Packet */
    PGP_PTAG_CT_RESERVED2 = 15,     /* reserved */
    PGP_PTAG_CT_RESERVED3 = 16,     /* reserved */
    PGP_PTAG_CT_USER_ATTR = 17,     /* User Attribute Packet */
    PGP_PTAG_CT_SE_IP_DATA = 18,    /* Sym. Encrypted and Integrity
                                     * Protected Data Packet */
    PGP_PTAG_CT_MDC = 19,           /* Modification Detection Code Packet */

    PGP_PARSER_PTAG = 0x100, /* Internal Use: The packet is the "Packet
                              * Tag" itself - used when callback sends
                              * back the PTag. */
    PGP_PTAG_RAW_SS = 0x101, /* Internal Use: content is raw sig subtag */
    PGP_PTAG_SS_ALL = 0x102, /* Internal Use: select all subtags */
    PGP_PARSER_PACKET_END = 0x103,

    /* signature subpackets (0x200-2ff) (type+0x200) */
    /* only those we can parse are listed here */
    PGP_PTAG_SIG_SUBPKT_BASE = 0x200,        /* Base for signature
                                                      * subpacket types - All
                                                      * signature type values
                                                      * are relative to this
                                                      * value. */
    PGP_PTAG_SS_CREATION_TIME = 0x200 + 2,   /* signature creation time */
    PGP_PTAG_SS_EXPIRATION_TIME = 0x200 + 3, /* signature
                                              * expiration time */

    PGP_PTAG_SS_EXPORT_CERT = 0x200 + 4,         /* exportable certification */
    PGP_PTAG_SS_TRUST = 0x200 + 5,               /* trust signature */
    PGP_PTAG_SS_REGEXP = 0x200 + 6,              /* regular expression */
    PGP_PTAG_SS_REVOCABLE = 0x200 + 7,           /* revocable */
    PGP_PTAG_SS_KEY_EXPIRY = 0x200 + 9,          /* key expiration
                                                          * time */
    PGP_PTAG_SS_RESERVED = 0x200 + 10,           /* reserved */
    PGP_PTAG_SS_PREFERRED_SKA = 0x200 + 11,      /* preferred symmetric
                                                  * algs */
    PGP_PTAG_SS_REVOCATION_KEY = 0x200 + 12,     /* revocation key */
    PGP_PTAG_SS_ISSUER_KEY_ID = 0x200 + 16,      /* issuer key ID */
    PGP_PTAG_SS_NOTATION_DATA = 0x200 + 20,      /* notation data */
    PGP_PTAG_SS_PREFERRED_HASH = 0x200 + 21,     /* preferred hash
                                                  * algs */
    PGP_PTAG_SS_PREF_COMPRESS = 0x200 + 22,      /* preferred
                                                          * compression
                                                          * algorithms */
    PGP_PTAG_SS_KEYSERV_PREFS = 0x200 + 23,      /* key server
                                                          * preferences */
    PGP_PTAG_SS_PREF_KEYSERV = 0x200 + 24,       /* Preferred Key
                                                          * Server */
    PGP_PTAG_SS_PRIMARY_USER_ID = 0x200 + 25,    /* primary User ID */
    PGP_PTAG_SS_POLICY_URI = 0x200 + 26,         /* Policy URI */
    PGP_PTAG_SS_KEY_FLAGS = 0x200 + 27,          /* key flags */
    PGP_PTAG_SS_SIGNERS_USER_ID = 0x200 + 28,    /* Signer's User ID */
    PGP_PTAG_SS_REVOCATION_REASON = 0x200 + 29,  /* reason for
                                                  * revocation */
    PGP_PTAG_SS_FEATURES = 0x200 + 30,           /* features */
    PGP_PTAG_SS_SIGNATURE_TARGET = 0x200 + 31,   /* signature target */
    PGP_PTAG_SS_EMBEDDED_SIGNATURE = 0x200 + 32, /* embedded signature */
    PGP_PTAG_SS_ISSUER_FPR = 0x200 + 33,

    PGP_PTAG_SS_USERDEFINED00 = 0x200 + 100, /* internal or
                                              * user-defined */
    PGP_PTAG_SS_USERDEFINED01 = 0x200 + 101,
    PGP_PTAG_SS_USERDEFINED02 = 0x200 + 102,
    PGP_PTAG_SS_USERDEFINED03 = 0x200 + 103,
    PGP_PTAG_SS_USERDEFINED04 = 0x200 + 104,
    PGP_PTAG_SS_USERDEFINED05 = 0x200 + 105,
    PGP_PTAG_SS_USERDEFINED06 = 0x200 + 106,
    PGP_PTAG_SS_USERDEFINED07 = 0x200 + 107,
    PGP_PTAG_SS_USERDEFINED08 = 0x200 + 108,
    PGP_PTAG_SS_USERDEFINED09 = 0x200 + 109,
    PGP_PTAG_SS_USERDEFINED10 = 0x200 + 110,

    /* pseudo content types */
    PGP_PTAG_CT_LITDATA_HEADER = 0x300,
    PGP_PTAG_CT_LITDATA_BODY = 0x300 + 1,
    PGP_PTAG_CT_SIGNATURE_HEADER = 0x300 + 2,
    PGP_PTAG_CT_SIGNATURE_FOOTER = 0x300 + 3,
    PGP_PTAG_CT_ARMOUR_HEADER = 0x300 + 4,
    PGP_PTAG_CT_ARMOUR_TRAILER = 0x300 + 5,
    PGP_PTAG_CT_SIGNED_CLEARTEXT_HEADER = 0x300 + 6,
    PGP_PTAG_CT_SIGNED_CLEARTEXT_BODY = 0x300 + 7,
    PGP_PTAG_CT_SIGNED_CLEARTEXT_TRAILER = 0x300 + 8,
    PGP_PTAG_CT_UNARMOURED_TEXT = 0x300 + 9,
    PGP_PTAG_CT_ENCRYPTED_SECRET_KEY = 0x300 + 10, /* In this case the
                                                    * algorithm specific
                                                    * fields will not be
                                                    * initialised */
    PGP_PTAG_CT_ENCRYPTED_SECRET_SUBKEY = 0x300 + 11,
    PGP_PTAG_CT_SE_DATA_HEADER = 0x300 + 12,
    PGP_PTAG_CT_SE_DATA_BODY = 0x300 + 13,
    PGP_PTAG_CT_SE_IP_DATA_HEADER = 0x300 + 14,
    PGP_PTAG_CT_SE_IP_DATA_BODY = 0x300 + 15,
    PGP_PTAG_CT_ENCRYPTED_PK_SESSION_KEY = 0x300 + 16,

    /* commands to the callback */
    PGP_GET_PASSPHRASE = 0x400,
    PGP_GET_SECKEY = 0x400 + 1,

    /* Errors */
    PGP_PARSER_ERROR = 0x500,      /* Internal Use: Parser Error */
    PGP_PARSER_ERRCODE = 0x500 + 1 /* Internal Use: Parser Error
                                    * with errcode returned */
} pgp_content_enum;

enum {
    PGP_REVOCATION_NO_REASON = 0,
    PGP_REVOCATION_SUPERSEDED = 1,
    PGP_REVOCATION_COMPROMISED = 2,
    PGP_REVOCATION_RETIRED = 3,
    PGP_REVOCATION_NO_LONGER_VALID = 0x20
};

/** Structure to hold one error code */
typedef struct {
    pgp_errcode_t errcode;
} pgp_parser_errcode_t;

/** Structure to hold one packet tag.
 * \see RFC4880 4.2
 */
typedef struct {
    unsigned new_format;                /* Whether this packet tag is new
                                         * (1) or old format (0) */
    unsigned type;                      /* content_tag value - See
                                                 * #pgp_content_enum for meanings */
    pgp_ptag_of_lt_t length_type;       /* Length type (#pgp_ptag_of_lt_t)
                                         * - only if this packet tag is old
                                         * format.  Set to 0 if new format. */
    unsigned length; /* The length of the packet.  This value
				 * is set when we read and compute the length
				 * information, not at the same moment we
				 * create the packet tag structure. Only
	 * defined if #readc is set. */ /* XXX: Ben, is this correct? */
    unsigned position;                  /* The position (within the
                                         * current reader) of the packet */
    unsigned size;                      /* number of bits */
} pgp_ptag_t;

/** Public Key Algorithm Numbers.
 * OpenPGP assigns a unique Algorithm Number to each algorithm that is part of OpenPGP.
 *
 * This lists algorithm numbers for public key algorithms.
 *
 * \see RFC4880 9.1
 */
typedef enum {
    PGP_PKA_NOTHING = 0,                  /* No PKA */
    PGP_PKA_RSA = 1,                      /* RSA (Encrypt or Sign) */
    PGP_PKA_RSA_ENCRYPT_ONLY = 2,         /* RSA Encrypt-Only (deprecated -
                                           * \see RFC4880 13.5) */
    PGP_PKA_RSA_SIGN_ONLY = 3,            /* RSA Sign-Only (deprecated -
                                           * \see RFC4880 13.5) */
    PGP_PKA_ELGAMAL = 16,                 /* Elgamal (Encrypt-Only) */
    PGP_PKA_DSA = 17,                     /* DSA (Digital Signature Algorithm) */
    PGP_PKA_RESERVED_ELLIPTIC_CURVE = 18, /* Reserved for Elliptic
                                           * Curve */
    PGP_PKA_RESERVED_ECDSA = 19,          /* Reserved for ECDSA */
    PGP_PKA_ELGAMAL_ENCRYPT_OR_SIGN = 20, /* Deprecated. */
    PGP_PKA_RESERVED_DH = 21,             /* Reserved for Diffie-Hellman
                                           * (X9.42, as defined for
                                           * IETF-S/MIME) */
    PGP_PKA_PRIVATE00 = 100,              /* Private/Experimental Algorithm */
    PGP_PKA_PRIVATE01 = 101,              /* Private/Experimental Algorithm */
    PGP_PKA_PRIVATE02 = 102,              /* Private/Experimental Algorithm */
    PGP_PKA_PRIVATE03 = 103,              /* Private/Experimental Algorithm */
    PGP_PKA_PRIVATE04 = 104,              /* Private/Experimental Algorithm */
    PGP_PKA_PRIVATE05 = 105,              /* Private/Experimental Algorithm */
    PGP_PKA_PRIVATE06 = 106,              /* Private/Experimental Algorithm */
    PGP_PKA_PRIVATE07 = 107,              /* Private/Experimental Algorithm */
    PGP_PKA_PRIVATE08 = 108,              /* Private/Experimental Algorithm */
    PGP_PKA_PRIVATE09 = 109,              /* Private/Experimental Algorithm */
    PGP_PKA_PRIVATE10 = 110               /* Private/Experimental Algorithm */
} pgp_pubkey_alg_t;

/** Structure to hold one DSA public key params.
 *
 * \see RFC4880 5.5.2
 */
typedef struct {
    BIGNUM *p; /* DSA prime p */
    BIGNUM *q; /* DSA group order q */
    BIGNUM *g; /* DSA group generator g */
    BIGNUM *y; /* DSA public key value y (= g^x mod p
                * with x being the secret) */
} pgp_dsa_pubkey_t;

/** Structure to hold an RSA public key.
 *
 * \see RFC4880 5.5.2
 */
typedef struct {
    BIGNUM *n; /* RSA public modulus n */
    BIGNUM *e; /* RSA public encryption exponent e */
} pgp_rsa_pubkey_t;

/** Structure to hold an ElGamal public key params.
 *
 * \see RFC4880 5.5.2
 */
typedef struct {
    BIGNUM *p; /* ElGamal prime p */
    BIGNUM *g; /* ElGamal group generator g */
    BIGNUM *y; /* ElGamal public key value y (= g^x mod p
                * with x being the secret) */
} pgp_elgamal_pubkey_t;

/** Version.
 * OpenPGP has two different protocol versions: version 3 and version 4.
 *
 * \see RFC4880 5.2
 */
typedef enum {
    PGP_V2 = 2, /* Version 2 (essentially the same as v3) */
    PGP_V3 = 3, /* Version 3 */
    PGP_V4 = 4  /* Version 4 */
} pgp_version_t;

/** Structure to hold a pgp public key */
typedef struct {
    pgp_version_t version; /* version of the key (v3, v4...) */
    time_t        birthtime;
    time_t        duration;
    /* validity period of the key in days since
    * creation.  A value of 0 has a special meaning
    * indicating this key does not expire.  Only used with
    * v3 keys.  */
    unsigned         days_valid; /* v4 duration */
    pgp_pubkey_alg_t alg;        /* Public Key Algorithm type */
    union {
        pgp_dsa_pubkey_t     dsa;     /* A DSA public key */
        pgp_rsa_pubkey_t     rsa;     /* An RSA public key */
        pgp_elgamal_pubkey_t elgamal; /* An ElGamal public key */
    } key;                            /* Public Key Parameters */
} pgp_pubkey_t;

/** Structure to hold data for one RSA secret key
 */
typedef struct {
    BIGNUM *d;
    BIGNUM *p;
    BIGNUM *q;
    BIGNUM *u;
} pgp_rsa_seckey_t;

/** pgp_dsa_seckey_t */
typedef struct {
    BIGNUM *x;
} pgp_dsa_seckey_t;

/** pgp_elgamal_seckey_t */
typedef struct {
    BIGNUM *x;
} pgp_elgamal_seckey_t;

/** s2k_usage_t
 */
typedef enum {
    PGP_S2KU_NONE = 0,
    PGP_S2KU_ENCRYPTED_AND_HASHED = 254,
    PGP_S2KU_ENCRYPTED = 255
} pgp_s2k_usage_t;

/** s2k_specifier_t
 */
typedef enum {
    PGP_S2KS_SIMPLE = 0,
    PGP_S2KS_SALTED = 1,
    PGP_S2KS_ITERATED_AND_SALTED = 3
} pgp_s2k_specifier_t;

/** Symmetric Key Algorithm Numbers.
 * OpenPGP assigns a unique Algorithm Number to each algorithm that is
 * part of OpenPGP.
 *
 * This lists algorithm numbers for symmetric key algorithms.
 *
 * \see RFC4880 9.2
 */
typedef enum {
    PGP_SA_PLAINTEXT = 0,      /* Plaintext or unencrypted data */
    PGP_SA_IDEA = 1,           /* IDEA */
    PGP_SA_TRIPLEDES = 2,      /* TripleDES */
    PGP_SA_CAST5 = 3,          /* CAST5 */
    PGP_SA_BLOWFISH = 4,       /* Blowfish */
    PGP_SA_AES_128 = 7,        /* AES with 128-bit key (AES) */
    PGP_SA_AES_192 = 8,        /* AES with 192-bit key */
    PGP_SA_AES_256 = 9,        /* AES with 256-bit key */
    PGP_SA_TWOFISH = 10,       /* Twofish with 256-bit key (TWOFISH) */
    PGP_SA_CAMELLIA_128 = 100, /* Camellia with 128-bit key (CAMELLIA) */
    PGP_SA_CAMELLIA_192 = 101, /* Camellia with 192-bit key */
    PGP_SA_CAMELLIA_256 = 102  /* Camellia with 256-bit key */
} pgp_symm_alg_t;

#define PGP_SA_DEFAULT_CIPHER PGP_SA_CAST5

void pgp_calc_mdc_hash(
  const uint8_t *, const size_t, const uint8_t *, const unsigned, uint8_t *);
unsigned pgp_is_hash_alg_supported(const pgp_hash_alg_t *);

/* Maximum block size for symmetric crypto */
#define PGP_MAX_BLOCK_SIZE 16

/* Maximum key size for symmetric crypto */
#define PGP_MAX_KEY_SIZE 32

/* Salt size for hashing */
#define PGP_SALT_SIZE 8

/* Max hash size */
#define PGP_MAX_HASH_SIZE 64

/** pgp_seckey_t
 */
typedef struct pgp_seckey_t {
    pgp_pubkey_t        pubkey; /* public key */
    pgp_s2k_usage_t     s2k_usage;
    pgp_s2k_specifier_t s2k_specifier;
    pgp_symm_alg_t      alg;      /* symmetric alg */
    pgp_hash_alg_t      hash_alg; /* hash algorithm */
    uint8_t             salt[PGP_SALT_SIZE];
    unsigned            s2k_iterations;
    uint8_t             iv[PGP_MAX_BLOCK_SIZE];
    union {
        pgp_rsa_seckey_t     rsa;
        pgp_dsa_seckey_t     dsa;
        pgp_elgamal_seckey_t elgamal;
    } key;
    unsigned checksum;
    uint8_t *checkhash;
} pgp_seckey_t;

/** Signature Type.
 * OpenPGP defines different signature types that allow giving
 * different meanings to signatures.  Signature types include 0x10 for
 * generitc User ID certifications (used when Ben signs Weasel's key),
 * Subkey binding signatures, document signatures, key revocations,
 * etc.
 *
 * Different types are used in different places, and most make only
 * sense in their intended location (for instance a subkey binding has
 * no place on a UserID).
 *
 * \see RFC4880 5.2.1
 */
typedef enum {
    PGP_SIG_BINARY = 0x00,     /* Signature of a binary document */
    PGP_SIG_TEXT = 0x01,       /* Signature of a canonical text document */
    PGP_SIG_STANDALONE = 0x02, /* Standalone signature */

    PGP_CERT_GENERIC = 0x10,  /* Generic certification of a User ID and
                               * Public Key packet */
    PGP_CERT_PERSONA = 0x11,  /* Persona certification of a User ID and
                               * Public Key packet */
    PGP_CERT_CASUAL = 0x12,   /* Casual certification of a User ID and
                               * Public Key packet */
    PGP_CERT_POSITIVE = 0x13, /* Positive certification of a
                               * User ID and Public Key packet */

    PGP_SIG_SUBKEY = 0x18,  /* Subkey Binding Signature */
    PGP_SIG_PRIMARY = 0x19, /* Primary Key Binding Signature */
    PGP_SIG_DIRECT = 0x1f,  /* Signature directly on a key */

    PGP_SIG_REV_KEY = 0x20,    /* Key revocation signature */
    PGP_SIG_REV_SUBKEY = 0x28, /* Subkey revocation signature */
    PGP_SIG_REV_CERT = 0x30,   /* Certification revocation signature */

    PGP_SIG_TIMESTAMP = 0x40, /* Timestamp signature */

    PGP_SIG_3RD_PARTY = 0x50 /* Third-Party Confirmation signature */
} pgp_sig_type_t;

/** Struct to hold params of an RSA signature */
typedef struct pgp_rsa_sig_t {
    BIGNUM *sig; /* the signature value (m^d % n) */
} pgp_rsa_sig_t;

/** Struct to hold params of a DSA signature */
typedef struct pgp_dsa_sig_t {
    BIGNUM *r; /* DSA value r */
    BIGNUM *s; /* DSA value s */
} pgp_dsa_sig_t;

/** pgp_elgamal_signature_t */
typedef struct pgp_elgamal_sig_t {
    BIGNUM *r;
    BIGNUM *s;
} pgp_elgamal_sig_t;

#define PGP_KEY_ID_SIZE 8
#define PGP_FINGERPRINT_SIZE 20

/** Struct to hold a signature packet.
 *
 * \see RFC4880 5.2.2
 * \see RFC4880 5.2.3
 */
typedef struct pgp_sig_info_t {
    pgp_version_t  version;                    /* signature version number */
    pgp_sig_type_t type;                       /* signature type value */
    time_t         birthtime;                  /* creation time of the signature */
    time_t         duration;                   /* number of seconds it's valid for */
    uint8_t        signer_id[PGP_KEY_ID_SIZE]; /* Eight-octet key ID
                                                * of signer */
    pgp_pubkey_alg_t key_alg;                  /* public key algorithm number */
    pgp_hash_alg_t   hash_alg;                 /* hashing algorithm number */
    union {
        pgp_rsa_sig_t     rsa;     /* An RSA Signature */
        pgp_dsa_sig_t     dsa;     /* A DSA Signature */
        pgp_elgamal_sig_t elgamal; /* deprecated */
        pgp_data_t        unknown; /* private or experimental */
    } sig;                         /* signature params */
    size_t   v4_hashlen;
    uint8_t *v4_hashed;
    unsigned birthtime_set : 1;
    unsigned signer_id_set : 1;
    unsigned duration_set : 1;
} pgp_sig_info_t;

/** Struct used when parsing a signature */
typedef struct pgp_sig_t {
    pgp_sig_info_t info; /* The signature information */
    /* The following fields are only used while parsing the signature */
    uint8_t     hash2[2];     /* high 2 bytes of hashed value */
    size_t      v4_hashstart; /* only valid if accumulate is set */
    pgp_hash_t *hash;         /* the hash filled in for the data so far */
} pgp_sig_t;

/** The raw bytes of a signature subpacket */

typedef struct pgp_ss_raw_t {
    pgp_content_enum tag;
    size_t           length;
    uint8_t *        raw;
} pgp_ss_raw_t;

/** Signature Subpacket : Trust Level */

typedef struct pgp_ss_trust_t {
    uint8_t level;  /* Trust Level */
    uint8_t amount; /* Amount */
} pgp_ss_trust_t;

/** Signature Subpacket : Notation Data */
typedef struct pgp_ss_notation_t {
    pgp_data_t flags;
    pgp_data_t name;
    pgp_data_t value;
} pgp_ss_notation_t;

/** Signature Subpacket : Signature Target */
typedef struct pgp_ss_sig_target_t {
    pgp_pubkey_alg_t pka_alg;
    pgp_hash_alg_t   hash_alg;
    pgp_data_t       hash;
} pgp_ss_sig_target_t;

/** pgp_subpacket_t */
typedef struct pgp_subpacket_t {
    size_t   length;
    uint8_t *raw;
} pgp_subpacket_t;

/** Types of Compression */
typedef enum {
    PGP_C_NONE = 0,
    PGP_C_ZIP = 1,
    PGP_C_ZLIB = 2,
    PGP_C_BZIP2 = 3
} pgp_compression_type_t;

/** pgp_one_pass_sig_t */
typedef struct {
    uint8_t          version;
    pgp_sig_type_t   sig_type;
    pgp_hash_alg_t   hash_alg;
    pgp_pubkey_alg_t key_alg;
    uint8_t          keyid[PGP_KEY_ID_SIZE];
    unsigned         nested;
} pgp_one_pass_sig_t;

/** Signature Subpacket : Revocation Key */
typedef struct {
    uint8_t class;
    uint8_t algid;
    uint8_t fingerprint[PGP_FINGERPRINT_SIZE];
} pgp_ss_revocation_key_t;

/** Signature Subpacket : Revocation Reason */
typedef struct {
    uint8_t code;
    char *  reason;
} pgp_ss_revocation_t;

/** litdata_type_t */
typedef enum {
    PGP_LDT_BINARY = 'b',
    PGP_LDT_TEXT = 't',
    PGP_LDT_UTF8 = 'u',
    PGP_LDT_LOCAL = 'l',
    PGP_LDT_LOCAL2 = '1'
} pgp_litdata_enum;

/** pgp_litdata_header_t */
typedef struct {
    pgp_litdata_enum format;
    char             filename[256];
    time_t           mtime;
} pgp_litdata_header_t;

/** pgp_litdata_body_t */
typedef struct {
    unsigned length;
    uint8_t *data;
    void *   mem; /* pgp_memory_t pointer */
} pgp_litdata_body_t;

/** pgp_header_var_t */
typedef struct {
    char *key;
    char *value;
} pgp_header_var_t;

/** pgp_headers_t */
typedef struct {
    pgp_header_var_t *headers;
    unsigned          headerc;
} pgp_headers_t;

/** pgp_armour_header_t */
typedef struct {
    const char *  type;
    pgp_headers_t headers;
} pgp_armour_header_t;

/** pgp_fixed_body_t */
typedef struct pgp_fixed_body_t {
    unsigned length;
    uint8_t  data[8192]; /* \todo fix hard-coded value? */
} pgp_fixed_body_t;

/** pgp_dyn_body_t */
typedef struct pgp_dyn_body_t {
    unsigned length;
    uint8_t *data;
} pgp_dyn_body_t;

enum { PGP_SE_IP_DATA_VERSION = 1, PGP_PKSK_V3 = 3 };

/** pgp_pk_sesskey_params_rsa_t */
typedef struct {
    BIGNUM *encrypted_m;
    BIGNUM *m;
} pgp_pk_sesskey_params_rsa_t;

/** pgp_pk_sesskey_params_elgamal_t */
typedef struct {
    BIGNUM *g_to_k;
    BIGNUM *encrypted_m;
} pgp_pk_sesskey_params_elgamal_t;

/** pgp_pk_sesskey_params_t */
typedef union {
    pgp_pk_sesskey_params_rsa_t     rsa;
    pgp_pk_sesskey_params_elgamal_t elgamal;
} pgp_pk_sesskey_params_t;

/** pgp_pk_sesskey_t */
typedef struct {
    unsigned                version;
    uint8_t                 key_id[PGP_KEY_ID_SIZE];
    pgp_pubkey_alg_t        alg;
    pgp_pk_sesskey_params_t params;
    pgp_symm_alg_t          symm_alg;
    uint8_t                 key[PGP_MAX_KEY_SIZE];
    uint16_t                checksum;
} pgp_pk_sesskey_t;

/** pgp_seckey_passphrase_t */
typedef struct {
    const pgp_seckey_t *seckey;
    char **             passphrase; /* point somewhere that gets filled
                                     * in to work around constness of
                                     * content */
} pgp_seckey_passphrase_t;

/** pgp_get_seckey_t */
typedef struct {
    const pgp_seckey_t **   seckey;
    const pgp_pk_sesskey_t *pk_sesskey;
} pgp_get_seckey_t;

/** pgp_parser_union_content_t */
typedef union {
    const char *            error;
    pgp_parser_errcode_t    errcode;
    pgp_ptag_t              ptag;
    pgp_pubkey_t            pubkey;
    pgp_data_t              trust;
    uint8_t *               userid;
    pgp_data_t              userattr;
    pgp_sig_t               sig;
    pgp_ss_raw_t            ss_raw;
    pgp_ss_trust_t          ss_trust;
    unsigned                ss_revocable;
    time_t                  ss_time;
    uint8_t                 ss_issuer[PGP_KEY_ID_SIZE];
    pgp_ss_notation_t       ss_notation;
    pgp_subpacket_t         packet;
    pgp_compression_type_t  compressed;
    pgp_one_pass_sig_t      one_pass_sig;
    pgp_data_t              ss_skapref;
    pgp_data_t              ss_hashpref;
    pgp_data_t              ss_zpref;
    pgp_data_t              ss_key_flags;
    pgp_data_t              ss_key_server_prefs;
    unsigned                ss_primary_userid;
    char *                  ss_regexp;
    char *                  ss_policy;
    char *                  ss_keyserv;
    pgp_ss_revocation_key_t ss_revocation_key;
    pgp_data_t              ss_userdef;
    pgp_data_t              ss_unknown;
    pgp_litdata_header_t    litdata_header;
    pgp_litdata_body_t      litdata_body;
    pgp_dyn_body_t          mdc;
    pgp_data_t              ss_features;
    pgp_ss_sig_target_t     ss_sig_target;
    pgp_data_t              ss_embedded_sig;
    pgp_data_t              ss_issuer_fpr;
    pgp_ss_revocation_t     ss_revocation;
    pgp_seckey_t            seckey;
    uint8_t *               ss_signer;
    pgp_armour_header_t     armour_header;
    const char *            armour_trailer;
    pgp_headers_t           cleartext_head;
    pgp_fixed_body_t        cleartext_body;
    struct pgp_hash_t *     cleartext_trailer;
    pgp_dyn_body_t          unarmoured_text;
    pgp_pk_sesskey_t        pk_sesskey;
    pgp_seckey_passphrase_t skey_passphrase;
    unsigned                se_ip_data_header;
    pgp_dyn_body_t          se_ip_data_body;
    pgp_fixed_body_t        se_data_body;
    pgp_get_seckey_t        get_seckey;
} pgp_contents_t;

/** pgp_packet_t */
struct pgp_packet_t {
    pgp_content_enum tag;      /* type of contents */
    uint8_t          critical; /* for sig subpackets */
    pgp_contents_t   u;        /* union for contents */
};

/** pgp_fingerprint_t */
typedef struct {
    uint8_t        fingerprint[PGP_FINGERPRINT_SIZE];
    unsigned       length;
    pgp_hash_alg_t hashtype;
} pgp_fingerprint_t;

int pgp_keyid(uint8_t *, const size_t, const pgp_pubkey_t *, pgp_hash_alg_t);
int pgp_fingerprint(pgp_fingerprint_t *, const pgp_pubkey_t *, pgp_hash_alg_t);

void pgp_finish(void);
void pgp_pubkey_free(pgp_pubkey_t *);
void pgp_userid_free(uint8_t **);
void pgp_data_free(pgp_data_t *);
void pgp_sig_free(pgp_sig_t *);
void pgp_ss_notation_free(pgp_ss_notation_t *);
void pgp_ss_revocation_free(pgp_ss_revocation_t *);
void pgp_ss_sig_target_free(pgp_ss_sig_target_t *);

void pgp_subpacket_free(pgp_subpacket_t *);
void pgp_parser_content_free(pgp_packet_t *);
void pgp_seckey_free(pgp_seckey_t *);
void pgp_pk_sesskey_free(pgp_pk_sesskey_t *);

int pgp_print_packet(pgp_printstate_t *, const pgp_packet_t *);

/* A macro for defining a dynamic array. It expands to the following
 * members:
 *
 * - arr##c:     the number of elements currently populating the array
 * - arr##vsize: the current capacity of the array
 * - arr##s      a pointer to the backing array
 *
 * If you aren't familiar with macro ## syntax DYNARRAY(int, number)
 * would expand to:
 *
 * unsigned numberc;
 * unsigned numbervsize;
 * unsigned numbers;
 */

#define DYNARRAY(type, arr) \
    unsigned arr##c;        \
    unsigned arr##vsize;    \
    type *   arr##s;

#define EXPAND_ARRAY(str, arr)                                                        \
    do {                                                                              \
        if (str->arr##c == str->arr##vsize) {                                         \
            void *   __newarr;                                                        \
            char *   __newarrc;                                                       \
            unsigned __newsize;                                                       \
            __newsize = (str->arr##vsize * 2) + 10;                                   \
            if ((__newarrc = __newarr =                                               \
                   realloc(str->arr##s, __newsize * sizeof(*str->arr##s))) == NULL) { \
                (void) fprintf(stderr, "EXPAND_ARRAY - bad realloc\n");               \
            } else {                                                                  \
                (void) memset(&__newarrc[str->arr##vsize * sizeof(*str->arr##s)],     \
                              0x0,                                                    \
                              (__newsize - str->arr##vsize) * sizeof(*str->arr##s));  \
                str->arr##s = __newarr;                                               \
                str->arr##vsize = __newsize;                                          \
            }                                                                         \
        }                                                                             \
    } while (/*CONSTCOND*/ 0)

/** pgp_keydata_key_t
 */
typedef union {
    pgp_pubkey_t pubkey;
    pgp_seckey_t seckey;
} pgp_keydata_key_t;

/* sigpacket_t */
typedef struct {
    uint8_t **       userid;
    pgp_subpacket_t *packet;
} sigpacket_t;

/* user revocation info */
typedef struct pgp_revoke_t {
    uint32_t uid;    /* index in uid array */
    uint8_t  code;   /* revocation code */
    char *   reason; /* c'mon, spill the beans */
} pgp_revoke_t;

/** signature subpackets */
typedef struct pgp_subsig_t {
    uint32_t  uid;         /* index in userid array in key */
    pgp_sig_t sig;         /* trust signature */
    uint8_t   trustlevel;  /* level of trust */
    uint8_t   trustamount; /* amount of trust */
} pgp_subsig_t;

/* describes a user's key */
typedef struct pgp_key_t {
<<<<<<< HEAD
	DYNARRAY(uint8_t *, uid);		/* array of user ids */
	DYNARRAY(pgp_subpacket_t, packet);	/* array of raw subpackets */
	DYNARRAY(pgp_subsig_t, subsig);	/* array of signature subkeys */
	DYNARRAY(pgp_revoke_t, revoke);	/* array of signature revocations */
	pgp_content_enum	type;		/* type of key */
	pgp_keydata_key_t	key;		/* pubkey/seckey data */
	pgp_pubkey_t		sigkey;		/* signature key */
	uint8_t			sigid[PGP_KEY_ID_SIZE];
	pgp_fingerprint_t	sigfingerprint;	/* pgp signature fingerprint */
	pgp_pubkey_t		enckey;		/* encryption key */
	uint8_t			encid[PGP_KEY_ID_SIZE];
	pgp_fingerprint_t	encfingerprint;	/* pgp encryption id fingerprint */
	uint32_t		uid0;		/* primary uid index in uids array */
	uint8_t			revoked;	/* key has been revoked */
	pgp_revoke_t		revocation;	/* revocation reason */
} pgp_key_t;

#define MDC_PKT_TAG	0xd3
=======
    DYNARRAY(uint8_t *, uid);          /* array of user ids */
    DYNARRAY(pgp_subpacket_t, packet); /* array of raw subpackets */
    DYNARRAY(pgp_subsig_t, subsig);    /* array of signature subkeys */
    DYNARRAY(pgp_revoke_t, revoke);    /* array of signature revocations */
    pgp_content_enum  type;            /* type of key */
    pgp_keydata_key_t key;             /* pubkey/seckey data */
    pgp_pubkey_t      sigkey;          /* signature key */
    uint8_t           sigid[PGP_KEY_ID_SIZE];
    pgp_fingerprint_t sigfingerprint; /* pgp signature fingerprint */
    pgp_pubkey_t      enckey;         /* encryption key */
    uint8_t           encid[PGP_KEY_ID_SIZE];
    pgp_fingerprint_t encfingerprint; /* pgp encryption id fingerprint */
    uint32_t          uid0;           /* primary uid index in uids array */
    uint8_t           revoked;        /* key has been revoked */
    pgp_revoke_t      revocation;     /* revocation reason */
} pgp_key_t;

#define MDC_PKT_TAG 0xd3
>>>>>>> 54956643

#endif /* PACKET_H_ */<|MERGE_RESOLUTION|>--- conflicted
+++ resolved
@@ -943,26 +943,6 @@
 
 /* describes a user's key */
 typedef struct pgp_key_t {
-<<<<<<< HEAD
-	DYNARRAY(uint8_t *, uid);		/* array of user ids */
-	DYNARRAY(pgp_subpacket_t, packet);	/* array of raw subpackets */
-	DYNARRAY(pgp_subsig_t, subsig);	/* array of signature subkeys */
-	DYNARRAY(pgp_revoke_t, revoke);	/* array of signature revocations */
-	pgp_content_enum	type;		/* type of key */
-	pgp_keydata_key_t	key;		/* pubkey/seckey data */
-	pgp_pubkey_t		sigkey;		/* signature key */
-	uint8_t			sigid[PGP_KEY_ID_SIZE];
-	pgp_fingerprint_t	sigfingerprint;	/* pgp signature fingerprint */
-	pgp_pubkey_t		enckey;		/* encryption key */
-	uint8_t			encid[PGP_KEY_ID_SIZE];
-	pgp_fingerprint_t	encfingerprint;	/* pgp encryption id fingerprint */
-	uint32_t		uid0;		/* primary uid index in uids array */
-	uint8_t			revoked;	/* key has been revoked */
-	pgp_revoke_t		revocation;	/* revocation reason */
-} pgp_key_t;
-
-#define MDC_PKT_TAG	0xd3
-=======
     DYNARRAY(uint8_t *, uid);          /* array of user ids */
     DYNARRAY(pgp_subpacket_t, packet); /* array of raw subpackets */
     DYNARRAY(pgp_subsig_t, subsig);    /* array of signature subkeys */
@@ -981,6 +961,5 @@
 } pgp_key_t;
 
 #define MDC_PKT_TAG 0xd3
->>>>>>> 54956643
 
 #endif /* PACKET_H_ */