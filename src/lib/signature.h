/*
 * Copyright (c) 2017, [Ribose Inc](https://www.ribose.com).
 * Copyright (c) 2009 The NetBSD Foundation, Inc.
 * All rights reserved.
 *
 * This code is originally derived from software contributed to
 * The NetBSD Foundation by Alistair Crooks (agc@netbsd.org), and
 * carried further by Ribose Inc (https://www.ribose.com).
 *
 * Redistribution and use in source and binary forms, with or without
 * modification, are permitted provided that the following conditions
 * are met:
 * 1. Redistributions of source code must retain the above copyright
 *    notice, this list of conditions and the following disclaimer.
 * 2. Redistributions in binary form must reproduce the above copyright
 *    notice, this list of conditions and the following disclaimer in the
 *    documentation and/or other materials provided with the distribution.
 *
 * THIS SOFTWARE IS PROVIDED BY THE NETBSD FOUNDATION, INC. AND CONTRIBUTORS
 * ``AS IS'' AND ANY EXPRESS OR IMPLIED WARRANTIES, INCLUDING, BUT NOT LIMITED
 * TO, THE IMPLIED WARRANTIES OF MERCHANTABILITY AND FITNESS FOR A PARTICULAR
 * PURPOSE ARE DISCLAIMED.  IN NO EVENT SHALL THE FOUNDATION OR CONTRIBUTORS
 * BE LIABLE FOR ANY DIRECT, INDIRECT, INCIDENTAL, SPECIAL, EXEMPLARY, OR
 * CONSEQUENTIAL DAMAGES (INCLUDING, BUT NOT LIMITED TO, PROCUREMENT OF
 * SUBSTITUTE GOODS OR SERVICES; LOSS OF USE, DATA, OR PROFITS; OR BUSINESS
 * INTERRUPTION) HOWEVER CAUSED AND ON ANY THEORY OF LIABILITY, WHETHER IN
 * CONTRACT, STRICT LIABILITY, OR TORT (INCLUDING NEGLIGENCE OR OTHERWISE)
 * ARISING IN ANY WAY OUT OF THE USE OF THIS SOFTWARE, EVEN IF ADVISED OF THE
 * POSSIBILITY OF SUCH DAMAGE.
 */
/*
 * Copyright (c) 2005-2008 Nominet UK (www.nic.uk)
 * All rights reserved.
 * Contributors: Ben Laurie, Rachel Willmer. The Contributors have asserted
 * their moral rights under the UK Copyright Design and Patents Act 1988 to
 * be recorded as the authors of this copyright work.
 *
 * Licensed under the Apache License, Version 2.0 (the "License"); you may not
 * use this file except in compliance with the License.
 *
 * You may obtain a copy of the License at
 *     http://www.apache.org/licenses/LICENSE-2.0
 *
 * Unless required by applicable law or agreed to in writing, software
 * distributed under the License is distributed on an "AS IS" BASIS,
 * WITHOUT WARRANTIES OR CONDITIONS OF ANY KIND, either express or implied.
 *
 * See the License for the specific language governing permissions and
 * limitations under the License.
 */

/** \file
 */

#ifndef SIGNATURE_H_
#define SIGNATURE_H_

#include <sys/types.h>

#include <inttypes.h>

#include "packet.h"
#include "create.h"
#include "memory.h"

typedef struct pgp_create_sig_t pgp_create_sig_t;

pgp_create_sig_t *pgp_create_sig_new(void);
void              pgp_create_sig_delete(pgp_create_sig_t *);

unsigned pgp_check_useridcert_sig(const pgp_pubkey_t *,
                                  const uint8_t *,
                                  const pgp_sig_t *,
                                  const pgp_pubkey_t *,
                                  const uint8_t *);
unsigned pgp_check_userattrcert_sig(const pgp_pubkey_t *,
                                    const pgp_data_t *,
                                    const pgp_sig_t *,
                                    const pgp_pubkey_t *,
                                    const uint8_t *);
unsigned pgp_check_subkey_sig(const pgp_pubkey_t *,
                              const pgp_pubkey_t *,
                              const pgp_sig_t *,
                              const pgp_pubkey_t *,
                              const uint8_t *);
unsigned pgp_check_direct_sig(const pgp_pubkey_t *,
                              const pgp_sig_t *,
                              const pgp_pubkey_t *,
                              const uint8_t *);
unsigned pgp_check_hash_sig(pgp_hash_t *, const pgp_sig_t *, const pgp_pubkey_t *);
void     pgp_sig_start_key_sig(pgp_create_sig_t *,
                           const pgp_pubkey_t *,
                           const uint8_t *,
                           pgp_sig_type_t);
void pgp_sig_start_subkey_sig(pgp_create_sig_t *,
                              const pgp_pubkey_t *,
                              const pgp_pubkey_t *,
                              pgp_sig_type_t);
void pgp_start_sig(pgp_create_sig_t *,
                   const pgp_seckey_t *,
                   const pgp_hash_alg_t,
                   const pgp_sig_type_t);

void        pgp_sig_add_data(pgp_create_sig_t *, const void *, size_t);
pgp_hash_t *pgp_sig_get_hash(pgp_create_sig_t *);
unsigned    pgp_end_hashed_subpkts(pgp_create_sig_t *);
unsigned    pgp_write_sig(pgp_output_t *,
                       pgp_create_sig_t *,
                       const pgp_pubkey_t *,
                       const pgp_seckey_t *);
unsigned pgp_add_time(pgp_create_sig_t *, int64_t, const char *);
unsigned pgp_add_issuer_keyid(pgp_create_sig_t *, const uint8_t *);
void     pgp_add_primary_userid(pgp_create_sig_t *, unsigned);

/* Standard Interface */
unsigned pgp_sign_file(pgp_io_t *,
                       const char *,
                       const char *,
                       const pgp_seckey_t *,
                       const char *,
                       const int64_t,
                       const uint64_t,
                       const unsigned,
                       const unsigned,
                       const unsigned);

int pgp_sign_detached(pgp_io_t *,
                      const char *,
                      char *,
                      pgp_seckey_t *,
                      const char *,
                      const int64_t,
                      const uint64_t,
                      const unsigned,
                      const unsigned);

/* armoured stuff */
unsigned pgp_crc24(unsigned, uint8_t);

void pgp_reader_push_dearmour(pgp_stream_t *);

void     pgp_reader_pop_dearmour(pgp_stream_t *);
unsigned pgp_writer_push_clearsigned(pgp_output_t *, pgp_create_sig_t *);
void     pgp_writer_push_armor_msg(pgp_output_t *);

typedef enum {
    PGP_PGP_MESSAGE = 1,
    PGP_PGP_PUBLIC_KEY_BLOCK,
    PGP_PGP_PRIVATE_KEY_BLOCK,
    PGP_PGP_MULTIPART_MESSAGE_PART_X_OF_Y,
    PGP_PGP_MULTIPART_MESSAGE_PART_X,
    PGP_PGP_SIGNATURE
} pgp_armor_type_t;

#define CRC24_INIT 0xb704ceL

unsigned pgp_writer_use_armored_sig(pgp_output_t *);

void pgp_writer_push_armoured(pgp_output_t *, pgp_armor_type_t);

<<<<<<< HEAD
pgp_memory_t   *pgp_sign_buf(pgp_io_t *,
				const void *,
				const size_t,
				const pgp_seckey_t *,
				const int64_t,
				const uint64_t,
				const char *,
				const unsigned,
				const unsigned);
=======
pgp_memory_t *pgp_sign_buf(pgp_io_t *,
                           const void *,
                           const size_t,
                           const pgp_seckey_t *,
                           const int64_t,
                           const uint64_t,
                           const char *,
                           const unsigned,
                           const unsigned);
>>>>>>> 54956643

#endif /* SIGNATURE_H_ */<|MERGE_RESOLUTION|>--- conflicted
+++ resolved
@@ -158,17 +158,6 @@
 
 void pgp_writer_push_armoured(pgp_output_t *, pgp_armor_type_t);
 
-<<<<<<< HEAD
-pgp_memory_t   *pgp_sign_buf(pgp_io_t *,
-				const void *,
-				const size_t,
-				const pgp_seckey_t *,
-				const int64_t,
-				const uint64_t,
-				const char *,
-				const unsigned,
-				const unsigned);
-=======
 pgp_memory_t *pgp_sign_buf(pgp_io_t *,
                            const void *,
                            const size_t,
@@ -178,6 +167,5 @@
                            const char *,
                            const unsigned,
                            const unsigned);
->>>>>>> 54956643
 
 #endif /* SIGNATURE_H_ */