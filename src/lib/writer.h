/*
 * Copyright (c) 2017, [Ribose Inc](https://www.ribose.com).
 * Copyright (c) 2009 The NetBSD Foundation, Inc.
 * All rights reserved.
 *
 * This code is originally derived from software contributed to
 * The NetBSD Foundation by Alistair Crooks (agc@netbsd.org), and
 * carried further by Ribose Inc (https://www.ribose.com).
 *
 * Redistribution and use in source and binary forms, with or without
 * modification, are permitted provided that the following conditions
 * are met:
 * 1. Redistributions of source code must retain the above copyright
 *    notice, this list of conditions and the following disclaimer.
 * 2. Redistributions in binary form must reproduce the above copyright
 *    notice, this list of conditions and the following disclaimer in the
 *    documentation and/or other materials provided with the distribution.
 *
 * THIS SOFTWARE IS PROVIDED BY THE NETBSD FOUNDATION, INC. AND CONTRIBUTORS
 * ``AS IS'' AND ANY EXPRESS OR IMPLIED WARRANTIES, INCLUDING, BUT NOT LIMITED
 * TO, THE IMPLIED WARRANTIES OF MERCHANTABILITY AND FITNESS FOR A PARTICULAR
 * PURPOSE ARE DISCLAIMED.  IN NO EVENT SHALL THE FOUNDATION OR CONTRIBUTORS
 * BE LIABLE FOR ANY DIRECT, INDIRECT, INCIDENTAL, SPECIAL, EXEMPLARY, OR
 * CONSEQUENTIAL DAMAGES (INCLUDING, BUT NOT LIMITED TO, PROCUREMENT OF
 * SUBSTITUTE GOODS OR SERVICES; LOSS OF USE, DATA, OR PROFITS; OR BUSINESS
 * INTERRUPTION) HOWEVER CAUSED AND ON ANY THEORY OF LIABILITY, WHETHER IN
 * CONTRACT, STRICT LIABILITY, OR TORT (INCLUDING NEGLIGENCE OR OTHERWISE)
 * ARISING IN ANY WAY OUT OF THE USE OF THIS SOFTWARE, EVEN IF ADVISED OF THE
 * POSSIBILITY OF SUCH DAMAGE.
 */
/*
 * Copyright (c) 2005-2008 Nominet UK (www.nic.uk)
 * All rights reserved.
 * Contributors: Ben Laurie, Rachel Willmer. The Contributors have asserted
 * their moral rights under the UK Copyright Design and Patents Act 1988 to
 * be recorded as the authors of this copyright work.
 *
 * Licensed under the Apache License, Version 2.0 (the "License"); you may not
 * use this file except in compliance with the License.
 *
 * You may obtain a copy of the License at
 *     http://www.apache.org/licenses/LICENSE-2.0
 *
 * Unless required by applicable law or agreed to in writing, software
 * distributed under the License is distributed on an "AS IS" BASIS,
 * WITHOUT WARRANTIES OR CONDITIONS OF ANY KIND, either express or implied.
 *
 * See the License for the specific language governing permissions and
 * limitations under the License.
 */

/** \file
 */

#ifndef WRITER_H_
#define WRITER_H_

#include "types.h"
#include "packet.h"
#include "crypto.h"
#include "errors.h"
<<<<<<< HEAD
#include "keyring_pgp.h"
=======
#include "key_store_pgp.h"
>>>>>>> 54956643

/**
 * \ingroup Writer
 * the writer function prototype
 */

typedef struct pgp_writer_t pgp_writer_t;
typedef unsigned pgp_writer_func_t(const uint8_t *, unsigned, pgp_error_t **, pgp_writer_t *);
typedef unsigned pgp_writer_finaliser_t(pgp_error_t **, pgp_writer_t *);
typedef void     pgp_writer_destroyer_t(pgp_writer_t *);

/** Writer settings */
struct pgp_writer_t {
    pgp_writer_func_t *     writer;    /* the writer itself */
    pgp_writer_finaliser_t *finaliser; /* the writer's finaliser */
    pgp_writer_destroyer_t *destroyer; /* the writer's destroyer */
    void *                  arg;       /* writer-specific argument */
    pgp_writer_t *          next;      /* next writer in the stack */
    pgp_io_t *              io;        /* IO for errors and output */
};

void *pgp_writer_get_arg(pgp_writer_t *);

void pgp_writer_set(pgp_output_t *,
                    pgp_writer_func_t *,
                    pgp_writer_finaliser_t *,
                    pgp_writer_destroyer_t *,
                    void *);
void pgp_writer_push(pgp_output_t *,
                     pgp_writer_func_t *,
                     pgp_writer_finaliser_t *,
                     pgp_writer_destroyer_t *,
                     void *);
void     pgp_writer_pop(pgp_output_t *);
unsigned pgp_writer_passthrough(const uint8_t *, unsigned, pgp_error_t **, pgp_writer_t *);

void     pgp_writer_set_fd(pgp_output_t *, int);
unsigned pgp_writer_close(pgp_output_t *);

unsigned pgp_write(pgp_output_t *, const void *, unsigned);
unsigned pgp_write_length(pgp_output_t *, unsigned);
unsigned pgp_write_ptag(pgp_output_t *, pgp_content_enum);
unsigned pgp_write_scalar(pgp_output_t *, unsigned, unsigned);
unsigned pgp_write_mpi(pgp_output_t *, const BIGNUM *);

void     pgp_writer_info_delete(pgp_writer_t *);
unsigned pgp_writer_info_finalise(pgp_error_t **, pgp_writer_t *);

void pgp_push_stream_enc_se_ip(pgp_output_t *, const pgp_key_t *, const char *);

#endif /* WRITER_H_ */<|MERGE_RESOLUTION|>--- conflicted
+++ resolved
@@ -59,11 +59,7 @@
 #include "packet.h"
 #include "crypto.h"
 #include "errors.h"
-<<<<<<< HEAD
-#include "keyring_pgp.h"
-=======
 #include "key_store_pgp.h"
->>>>>>> 54956643
 
 /**
  * \ingroup Writer
