--- conflicted
+++ resolved
@@ -75,11 +75,7 @@
 #include "packet.h"
 #include "packet-parse.h"
 #include "packet-print.h"
-<<<<<<< HEAD
-#include "keyring.h"
-=======
 #include "key_store.h"
->>>>>>> 54956643
 #include "errors.h"
 #include "packet-show.h"
 #include "create.h"
@@ -113,44 +109,6 @@
 
 /* print out the successful signature information */
 static void
-<<<<<<< HEAD
-resultp(pgp_io_t *io,
-	const char *f,
-	pgp_validation_t *res,
-	keyring_t *ring)
-{
-	const pgp_key_t	*key;
-	pgp_pubkey_t		*sigkey;
-	unsigned		 from;
-	unsigned		 i;
-	time_t			 t;
-	char			 id[MAX_ID_LENGTH + 1];
-
-	for (i = 0; i < res->validc; i++) {
-		(void) fprintf(io->res,
-			"Good signature for %s made %s",
-			(f) ? f : "<stdin>",
-			ctime(&res->valid_sigs[i].birthtime));
-		if (res->duration > 0) {
-			t = res->birthtime + res->duration;
-			(void) fprintf(io->res, "Valid until %s", ctime(&t));
-		}
-		(void) fprintf(io->res,
-			"using %s key %s\n",
-			pgp_show_pka(res->valid_sigs[i].key_alg),
-			userid_to_id(res->valid_sigs[i].signer_id, id));
-		from = 0;
-		key = keyring_get_key_by_id(io, ring,
-									(const uint8_t *) res->valid_sigs[i].signer_id,
-									&from, &sigkey);
-		if (sigkey == &key->enckey) {
-			(void) fprintf(io->res,
-				"WARNING: signature for %s made with encryption key\n",
-				(f) ? f : "<stdin>");
-		}
-		pgp_print_keydata(io, ring, key, "signature ", &key->key.pubkey, 0);
-	}
-=======
 resultp(pgp_io_t *io, const char *f, pgp_validation_t *res, rnp_key_store_t *ring)
 {
     const pgp_key_t *key;
@@ -183,7 +141,6 @@
         }
         pgp_print_keydata(io, ring, key, "signature ", &key->key.pubkey, 0);
     }
->>>>>>> 54956643
 }
 
 /* check there's enough space in the arrays */
@@ -295,18 +252,11 @@
 static int
 findvar(rnp_t *rnp, const char *name)
 {
-<<<<<<< HEAD
-	unsigned i;
-
-	for (i = 0 ; i < rnp->c && strcmp(rnp->name[i], name) != 0; i++);
-	return (i == rnp->c) ? -1 : (int)i;
-=======
     unsigned i;
 
     for (i = 0; i < rnp->c && strcmp(rnp->name[i], name) != 0; i++)
         ;
     return (i == rnp->c) ? -1 : (int) i;
->>>>>>> 54956643
 }
 
 /* find the time - in a specific %Y-%m-%d format - using a regexp */
@@ -383,29 +333,11 @@
 
 /* resolve the userid */
 static const pgp_key_t *
-<<<<<<< HEAD
-resolve_userid(rnp_t *rnp, const keyring_t *keyring, const char *userid)
-=======
 resolve_userid(rnp_t *rnp, const rnp_key_store_t *keyring, const char *userid)
->>>>>>> 54956643
 {
     const pgp_key_t *key;
     pgp_io_t *       io;
 
-<<<<<<< HEAD
-	if (userid == NULL) {
-		userid = rnp_getvar(rnp, "userid");
-		if (userid == NULL)
-			return NULL;
-	} else if (userid[0] == '0' && userid[1] == 'x') {
-		userid += 2;
-	}
-	io = rnp->io;
-	if ((key = keyring_get_key_by_name(io, keyring, userid)) == NULL) {
-		(void) fprintf(io->errs, "cannot find key '%s'\n", userid);
-	}
-	return key;
-=======
     if (userid == NULL) {
         userid = rnp_getvar(rnp, "userid");
         if (userid == NULL)
@@ -418,7 +350,6 @@
         (void) fprintf(io->errs, "cannot find key '%s'\n", userid);
     }
     return key;
->>>>>>> 54956643
 }
 
 /* append a key to a keyring */
@@ -562,15 +493,9 @@
     time_t  now;
     char    tbuf[32];
 
-<<<<<<< HEAD
-	if (rnp_get_debug(__FILE__)) {
-		(void) fprintf(stderr, "formatobj: json is '%s'\n", json_object_to_json_string(obj));
-	}
-=======
     if (rnp_get_debug(__FILE__)) {
         (void) fprintf(stderr, "formatobj: json is '%s'\n", json_object_to_json_string(obj));
     }
->>>>>>> 54956643
 #if 0 //?
 	if (obj->c == 2 && obj->value.v[1].type == MJ_STRING &&
 		strcmp(obj->value.v[1].value.s, "[REVOKED]") == 0) {
@@ -920,17 +845,6 @@
 static int
 parse_keyring_format(rnp_t *rnp, enum keyring_format_t *keyring_format, char *format)
 {
-<<<<<<< HEAD
-	if (rnp_strcasecmp(format, "GPG") == 0) {
-		*keyring_format = GPG_KEYRING;
-	} else if (rnp_strcasecmp(format, "SSH") == 0) {
-		*keyring_format = SSH_KEYRING;
-	} else {
-		fprintf(stderr, "rnp: unsupported keyring format: \"%s\"\n", format);
-		return 0;
-	}
-	return 1;
-=======
     if (rnp_strcasecmp(format, "GPG") == 0) {
         *keyring_format = GPG_KEYRING;
     } else if (rnp_strcasecmp(format, "SSH") == 0) {
@@ -940,7 +854,6 @@
         return 0;
     }
     return 1;
->>>>>>> 54956643
 }
 
 /* Encapsulates setting `initialized` to the current time. */
@@ -1056,36 +969,6 @@
 int
 rnp_end(rnp_t *rnp)
 {
-<<<<<<< HEAD
-	unsigned	i;
-
-	for (i = 0 ; i < rnp->c ; i++) {
-		if (rnp->name[i] != NULL) {
-			free(rnp->name[i]);
-		}
-		if (rnp->value[i] != NULL) {
-			free(rnp->value[i]);
-		}
-	}
-	if (rnp->name != NULL) {
-		free(rnp->name);
-	}
-	if (rnp->value != NULL) {
-		free(rnp->value);
-	}
-	if (rnp->pubring != NULL) {
-		keyring_free(rnp->pubring);
-				free(rnp->pubring);
-				rnp->pubring = NULL;
-	}
-	if (rnp->secring != NULL) {
-		keyring_free(rnp->secring);
-				free(rnp->secring);
-				rnp->secring = NULL;
-	}
-	free(rnp->io);
-	return 1;
-=======
     unsigned i;
 
     for (i = 0; i < rnp->c; i++) {
@@ -1114,48 +997,23 @@
     }
     free(rnp->io);
     return 1;
->>>>>>> 54956643
 }
 
 /* list the keys in a keyring */
 int
 rnp_list_keys(rnp_t *rnp, const int psigs)
 {
-<<<<<<< HEAD
-	if (rnp->pubring == NULL) {
-		(void) fprintf(stderr, "No keyring\n");
-		return 0;
-	}
-	return keyring_list(rnp->io, rnp->pubring, psigs);
-=======
     if (rnp->pubring == NULL) {
         (void) fprintf(stderr, "No keyring\n");
         return 0;
     }
     return rnp_key_store_list(rnp->io, rnp->pubring, psigs);
->>>>>>> 54956643
 }
 
 /* list the keys in a keyring, returning a JSON encoded string */
 int
 rnp_list_keys_json(rnp_t *rnp, char **json, const int psigs)
 {
-<<<<<<< HEAD
-	json_object *obj = json_object_new_array();
-	int	ret;
-	if (rnp->pubring == NULL) {
-		(void) fprintf(stderr, "No keyring\n");
-		return 0;
-	}
-	if (!keyring_json(rnp->io, rnp->pubring, obj, psigs)) {
-		(void) fprintf(stderr, "No keys in keyring\n");
-		return 0;
-	}
-	const char *j  = json_object_to_json_string(obj);
-	ret = j != NULL;
-	*json = strdup(j);
-	return ret;
-=======
     json_object *obj = json_object_new_array();
     int          ret;
     if (rnp->pubring == NULL) {
@@ -1170,7 +1028,6 @@
     ret = j != NULL;
     *json = strdup(j);
     return ret;
->>>>>>> 54956643
 }
 
 int
@@ -1180,19 +1037,11 @@
 
     errno = 0;
 
-<<<<<<< HEAD
-	if (keydir(rnp, path, sizeof(path)) == -1) {
-		return 0;
-	}
-
-    return keyring_load_keys(rnp, path);
-=======
     if (keydir(rnp, path, sizeof(path)) == -1) {
         return 0;
     }
 
     return rnp_key_store_load_keys(rnp, path);
->>>>>>> 54956643
 }
 
 DEFINE_ARRAY(strings_t, char *);
@@ -1205,52 +1054,6 @@
 int
 rnp_match_keys(rnp_t *rnp, char *name, const char *fmt, void *vp, const int psigs)
 {
-<<<<<<< HEAD
-	const pgp_key_t	*key;
-	unsigned		 k;
-	strings_t		 pubs;
-	FILE			*fp = (FILE *)vp;
-
-	if (name[0] == '0' && name[1] == 'x') {
-		name += 2;
-	}
-	(void) memset(&pubs, 0x0, sizeof(pubs));
-	k = 0;
-	do {
-		key = keyring_get_next_key_by_name(rnp->io, rnp->pubring,
-										   name, &k);
-		if (key != NULL) {
-			ALLOC(char *, pubs.v, pubs.size, pubs.c, 10, 10,
-					"rnp_match_keys", return 0);
-			if (strcmp(fmt, "mr") == 0) {
-				pgp_hkp_sprint_keydata(rnp->io, rnp->pubring,
-						key, &pubs.v[pubs.c],
-						&key->key.pubkey, psigs);
-			} else {
-				pgp_sprint_keydata(rnp->io, rnp->pubring,
-						key, &pubs.v[pubs.c],
-						"signature ",
-						&key->key.pubkey, psigs);
-			}
-			if (pubs.v[pubs.c] != NULL) {
-				pubs.c += 1;
-			}
-			k += 1;
-		}
-	} while (key != NULL);
-	if (strcmp(fmt, "mr") == 0) {
-		(void) fprintf(fp, "info:%d:%d\n", HKP_VERSION, pubs.c);
-	} else {
-		(void) fprintf(fp, "%d key%s found\n", pubs.c,
-			(pubs.c == 1) ? "" : "s");
-	}
-	for (k = 0 ; k < pubs.c ; k++) {
-		(void) fprintf(fp, "%s%s", pubs.v[k], (k < pubs.c - 1) ? "\n" : "");
-		free(pubs.v[k]);
-	}
-	free(pubs.v);
-	return pubs.c;
-=======
     const pgp_key_t *key;
     unsigned         k;
     strings_t        pubs;
@@ -1294,53 +1097,12 @@
     }
     free(pubs.v);
     return pubs.c;
->>>>>>> 54956643
 }
 
 /* find and list some keys in a keyring - return JSON string */
 int
 rnp_match_keys_json(rnp_t *rnp, char **json, char *name, const char *fmt, const int psigs)
 {
-<<<<<<< HEAD
-	int		 ret = 1;
-	const pgp_key_t	*key;
-	unsigned	 k;
-	json_object *id_array = json_object_new_array();
-	char		*newkey;
-	//remove 0x prefix, if any
-	if (name[0] == '0' && name[1] == 'x') {
-		name += 2;
-	}
-	printf("%s,%d, NAME: %s\n",__FILE__,__LINE__,name);
-	k = 0;
-	*json = NULL;
-	do {
-		key = keyring_get_next_key_by_name(rnp->io, rnp->pubring,
-										   name, &k);
-		if (key != NULL) {
-			if (strcmp(fmt, "mr") == 0) {
-				pgp_hkp_sprint_keydata(rnp->io, rnp->pubring,
-						key, &newkey,
-						&key->key.pubkey, 0);
-				if (newkey) {
-					printf("%s\n", newkey);
-					free(newkey);
-				}
-			} else {
-				pgp_sprint_json(rnp->io, rnp->pubring,
-						key, id_array,
-						"signature ",
-						&key->key.pubkey, psigs);
-			}
-			k += 1;
-		}
-	} while (key != NULL);
-	const char *j = json_object_to_json_string(id_array);
-	*json = strdup(j);
-	ret = strlen(j);
-	json_object_put(id_array);
-	return ret;
-=======
     int              ret = 1;
     const pgp_key_t *key;
     unsigned         k;
@@ -1375,32 +1137,12 @@
     ret = strlen(j);
     json_object_put(id_array);
     return ret;
->>>>>>> 54956643
 }
 
 /* find and list some public keys in a keyring */
 int
 rnp_match_pubkeys(rnp_t *rnp, char *name, void *vp)
 {
-<<<<<<< HEAD
-	const pgp_key_t	*key;
-	unsigned	 k;
-	ssize_t		 cc;
-	char		 out[1024 * 64];
-	FILE		*fp = (FILE *)vp;
-
-	k = 0;
-	do {
-		key = keyring_get_next_key_by_name(rnp->io, rnp->pubring,
-										   name, &k);
-		if (key != NULL) {
-			cc = pgp_sprint_pubkey(key, out, sizeof(out));
-			(void) fprintf(fp, "%.*s", (int)cc, out);
-			k += 1;
-		}
-	} while (key != NULL);
-	return k;
-=======
     const pgp_key_t *key;
     unsigned         k;
     ssize_t          cc;
@@ -1417,7 +1159,6 @@
         }
     } while (key != NULL);
     return k;
->>>>>>> 54956643
 }
 
 /* find a key in a keyring */
@@ -1426,21 +1167,12 @@
 {
     pgp_io_t *io;
 
-<<<<<<< HEAD
-	io = rnp->io;
-	if (id == NULL) {
-		(void) fprintf(io->errs, "NULL id to search for\n");
-		return 0;
-	}
-	return keyring_get_key_by_name(rnp->io, rnp->pubring, id) != NULL;
-=======
     io = rnp->io;
     if (id == NULL) {
         (void) fprintf(io->errs, "NULL id to search for\n");
         return 0;
     }
     return rnp_key_store_get_key_by_name(rnp->io, rnp->pubring, id) != NULL;
->>>>>>> 54956643
 }
 
 /* get a key in a keyring */
@@ -1498,16 +1230,6 @@
     unsigned  realarmor;
     int       done;
 
-<<<<<<< HEAD
-	io = rnp->io;
-	realarmor = isarmoured(io, f, NULL, IMPORT_ARMOR_HEAD);
-	done = pgp_keyring_read_from_file(rnp->io, rnp->pubring, realarmor, f);
-	if (!done) {
-		(void) fprintf(io->errs, "cannot import key from file %s\n", f);
-		return 0;
-	}
-	return keyring_list(io, rnp->pubring, 0);
-=======
     io = rnp->io;
     realarmor = isarmoured(io, f, NULL, IMPORT_ARMOR_HEAD);
     done = rnp_key_store_pgp_read_from_file(rnp->io, rnp->pubring, realarmor, f);
@@ -1516,7 +1238,6 @@
         return 0;
     }
     return rnp_key_store_list(io, rnp->pubring, 0);
->>>>>>> 54956643
 }
 
 #define ID_OFFSET 38
@@ -1526,107 +1247,6 @@
 int
 rnp_generate_key(rnp_t *rnp, char *id, int numbits)
 {
-<<<<<<< HEAD
-	pgp_output_t		*create;
-	const unsigned		 noarmor = 0;
-	pgp_key_t		*key;
-	pgp_io_t		*io;
-	uint8_t			*uid;
-	char			 passphrase[128];
-	char			 newid[1024];
-	char			 filename[MAXPATHLEN];
-	char			 dir[MAXPATHLEN];
-	char			*cp;
-	char			*ringfile;
-	char			*numtries;
-	int             	 attempts;
-	int             	 passc;
-	int             	 fd;
-	int             	 cc;
-	int			 rv = 0;
-
-	uid = NULL;
-	io = rnp->io;
-	/* generate a new key */
-	if (id) {
-		snprintf(newid, sizeof(newid), "%s", id);
-	} else {
-		snprintf(newid, sizeof(newid),
-			"RSA %d-bit key <%s@localhost>", numbits, getenv("LOGNAME"));
-	}
-	uid = (uint8_t *)newid;
-	key = pgp_rsa_new_selfsign_key(numbits, 65537UL, uid,
-			rnp_getvar(rnp, "hash"),
-			rnp_getvar(rnp, "cipher"));
-	if (key == NULL) {
-		(void) fprintf(io->errs, "cannot generate key\n");
-		return 0;
-	}
-	cp = NULL;
-	pgp_sprint_keydata(rnp->io, NULL, key, &cp, "signature ", &key->key.seckey.pubkey, 0);
-	(void) fprintf(stdout, "%s", cp);
-
-	/* write public key */
-
-	keydir(rnp, dir, sizeof(dir));
-	cc = strlen(dir);
-
-	rnp_setvar(rnp, "generated userid", &dir[cc - 16]);
-
-	/* TODO: This call competes with the mkdir() at
-	 *       rnpkeys/rnpkeys.c:main:458, but that call doesn't
-	 *       check for error conditions. For now this call is allowed
-	 *       to succeed if the directory already exists, but an
-	 *       error should be raised the existing directory's
-	 *       permissions aren't 0700.
-	 */
-	if (mkdir(dir, 0700) == -1 && errno != EEXIST) {
-		fprintf(io->errs, "cannot mkdir '%s' errno = %d \n", dir, errno);
-		goto out;
-	}
-
-	(void) fprintf(io->errs, "rnp: generated keys in directory %s\n", dir);
-	(void) snprintf(ringfile = filename, sizeof(filename), "%s/pubring.gpg", dir);
-	if (!appendkey(io, key, ringfile)) {
-		(void) fprintf(io->errs, "cannot write pubkey to '%s'\n", ringfile);
-		goto out;
-	}
-	if (rnp->pubring != NULL) {
-		keyring_free(rnp->pubring);
-		free(rnp->pubring);
-		rnp->pubring = NULL;
-	}
-	/* write secret key */
-	(void) snprintf(ringfile = filename, sizeof(filename), "%s/secring.gpg", dir);
-	if ((fd = pgp_setup_file_append(&create, ringfile)) < 0) {
-		fd = pgp_setup_file_write(&create, ringfile, 0);
-	}
-	if (fd < 0) {
-		(void) fprintf(io->errs, "cannot append secring '%s'\n", ringfile);
-		goto out;
-	}
-	/* get the passphrase */
-	if ((numtries = rnp_getvar(rnp, "numtries")) == NULL ||
-		(attempts = atoi(numtries)) <= 0) {
-		attempts = MAX_PASSPHRASE_ATTEMPTS;
-	} else if (strcmp(numtries, "unlimited") == 0) {
-		attempts = INFINITE_ATTEMPTS;
-	}
-        memset(passphrase, 0, sizeof(passphrase));
-	passc = find_passphrase(rnp->passfp, &cp[ID_OFFSET], passphrase, sizeof(passphrase), attempts);
-	if (!pgp_write_xfer_seckey(create, key, (uint8_t *)passphrase, (const unsigned)passc, NULL, noarmor)) {
-		(void) fprintf(io->errs, "cannot write seckey\n");
-		goto out1;
-	}
-	rv = 1;
-out1:
-	pgp_teardown_file_write(create, fd);
-	if (rnp->secring != NULL) {
-		keyring_free(rnp->secring);
-		free(rnp->secring);
-		rnp->secring = NULL;
-	}
-=======
     pgp_output_t * create;
     const unsigned noarmor = 0;
     pgp_key_t *    key;
@@ -1726,7 +1346,6 @@
         free(rnp->secring);
         rnp->secring = NULL;
     }
->>>>>>> 54956643
 out:
     pgp_keydata_free(key);
     free(cp);
@@ -1802,98 +1421,6 @@
 
 /* sign a file */
 int
-<<<<<<< HEAD
-rnp_sign_file(rnp_t *rnp,
-		const char *userid,
-		const char *f,
-		char *out,
-		int armored,
-		int cleartext,
-		int detached)
-{
-	const pgp_key_t		*keypair;
-	const pgp_key_t		*pubkey;
-	const unsigned		 overwrite = 1;
-	pgp_seckey_t		*seckey;
-	const char		*hashalg;
-	pgp_io_t		*io;
-	char			*numtries;
-	int			 attempts;
-	int			 ret;
-	int			 i;
-
-	io = rnp->io;
-	if (f == NULL) {
-		(void) fprintf(io->errs,
-			"rnp_sign_file: no filename specified\n");
-		return 0;
-	}
-	/* get key with which to sign */
-	if ((keypair = resolve_userid(rnp, rnp->secring, userid)) == NULL) {
-		return 0;
-	}
-	ret = 1;
-	if ((numtries = rnp_getvar(rnp, "numtries")) == NULL ||
-		(attempts = atoi(numtries)) <= 0) {
-		attempts = MAX_PASSPHRASE_ATTEMPTS;
-	} else if (strcmp(numtries, "unlimited") == 0) {
-		attempts = INFINITE_ATTEMPTS;
-	}
-	for (i = 0, seckey = NULL ; !seckey && (i < attempts || attempts == INFINITE_ATTEMPTS) ; i++) {
-		if (rnp->passfp == NULL) {
-			/* print out the user id */
-			pubkey = keyring_get_key_by_name(io, rnp->pubring, userid);
-			if (pubkey == NULL) {
-				(void) fprintf(io->errs,
-					"rnp: warning - using pubkey from secring\n");
-				pgp_print_keydata(io, rnp->pubring, keypair, "signature ",
-					&keypair->key.seckey.pubkey, 0);
-			} else {
-				pgp_print_keydata(io, rnp->pubring, pubkey, "signature ",
-					&pubkey->key.pubkey, 0);
-			}
-		}
-		if (!use_ssh_keys(rnp)) {
-			/* now decrypt key */
-			seckey = pgp_decrypt_seckey(keypair, rnp->passfp);
-			if (seckey == NULL) {
-				(void) fprintf(io->errs, "Bad passphrase\n");
-			}
-		} else {
-			keyring_t	*secring;
-
-			secring = rnp->secring;
-			seckey = &secring->keys[0].key.seckey;
-		}
-	}
-	if (seckey == NULL) {
-		(void) fprintf(io->errs, "Bad passphrase\n");
-		return 0;
-	}
-	/* sign file */
-	hashalg = rnp_getvar(rnp, "hash");
-	if (seckey->pubkey.alg == PGP_PKA_DSA) {
-		hashalg = "sha1";
-	}
-	if (detached) {
-		ret = pgp_sign_detached(io, f, out, seckey, hashalg,
-				get_birthtime(rnp_getvar(rnp, "birthtime")),
-				get_duration(rnp_getvar(rnp, "duration")),
-				(unsigned)armored,
-				overwrite);
-	} else {
-		ret = pgp_sign_file(io, f, out, seckey, hashalg,
-				get_birthtime(rnp_getvar(rnp, "birthtime")),
-				get_duration(rnp_getvar(rnp, "duration")),
-				(unsigned)armored, (unsigned)cleartext,
-				overwrite);
-	}
-	pgp_forget(seckey, (unsigned)sizeof(*seckey));
-	return ret;
-}
-
-#define ARMOR_SIG_HEAD	"-----BEGIN PGP (SIGNATURE|SIGNED MESSAGE)-----"
-=======
 rnp_sign_file(rnp_t *     rnp,
               const char *userid,
               const char *f,
@@ -1991,7 +1518,6 @@
 }
 
 #define ARMOR_SIG_HEAD "-----BEGIN PGP (SIGNATURE|SIGNED MESSAGE)-----"
->>>>>>> 54956643
 
 /* verify a file */
 int
@@ -2031,97 +1557,6 @@
 
 /* sign some memory */
 int
-<<<<<<< HEAD
-rnp_sign_memory(rnp_t *rnp,
-		const char *userid,
-		char *mem,
-		size_t size,
-		char *out,
-		size_t outsize,
-		const unsigned armored,
-		const unsigned cleartext)
-{
-	const pgp_key_t		*keypair;
-	const pgp_key_t		*pubkey;
-	pgp_seckey_t		*seckey;
-	pgp_memory_t		*signedmem;
-	const char		*hashalg;
-	pgp_io_t		*io;
-	char 			*numtries;
-	int			 attempts;
-	int			 ret;
-	int			 i;
-
-	io = rnp->io;
-	if (mem == NULL) {
-		(void) fprintf(io->errs,
-			"rnp_sign_memory: no memory to sign\n");
-		return 0;
-	}
-	if ((keypair = resolve_userid(rnp, rnp->secring, userid)) == NULL) {
-		return 0;
-	}
-	ret = 1;
-	if ((numtries = rnp_getvar(rnp, "numtries")) == NULL ||
-		(attempts = atoi(numtries)) <= 0) {
-		attempts = MAX_PASSPHRASE_ATTEMPTS;
-	} else if (strcmp(numtries, "unlimited") == 0) {
-		attempts = INFINITE_ATTEMPTS;
-	}
-	for (i = 0, seckey = NULL ; !seckey && (i < attempts || attempts == INFINITE_ATTEMPTS) ; i++) {
-		if (rnp->passfp == NULL) {
-			/* print out the user id */
-			pubkey = keyring_get_key_by_name(io, rnp->pubring, userid);
-			if (pubkey == NULL) {
-				(void) fprintf(io->errs,
-					"rnp: warning - using pubkey from secring\n");
-				pgp_print_keydata(io, rnp->pubring, keypair, "signature ",
-					&keypair->key.seckey.pubkey, 0);
-			} else {
-				pgp_print_keydata(io, rnp->pubring, pubkey, "signature ",
-					&pubkey->key.pubkey, 0);
-			}
-		}
-		if (!use_ssh_keys(rnp)) {
-			/* now decrypt key */
-			seckey = pgp_decrypt_seckey(keypair, rnp->passfp);
-			if (seckey == NULL) {
-				(void) fprintf(io->errs, "Bad passphrase\n");
-			}
-		} else {
-			keyring_t	*secring;
-
-			secring = rnp->secring;
-			seckey = &secring->keys[0].key.seckey;
-		}
-	}
-	if (seckey == NULL) {
-		(void) fprintf(io->errs, "Bad passphrase\n");
-		return 0;
-	}
-	/* sign file */
-	(void) memset(out, 0x0, outsize);
-	hashalg = rnp_getvar(rnp, "hash");
-	if (seckey->pubkey.alg == PGP_PKA_DSA) {
-		hashalg = "sha1";
-	}
-	signedmem = pgp_sign_buf(io, mem, size, seckey,
-				get_birthtime(rnp_getvar(rnp, "birthtime")),
-				get_duration(rnp_getvar(rnp, "duration")),
-				hashalg, armored, cleartext);
-	if (signedmem) {
-		size_t	m;
-
-		m = MIN(pgp_mem_len(signedmem), outsize);
-		(void) memcpy(out, pgp_mem_data(signedmem), m);
-		pgp_memory_free(signedmem);
-		ret = (int)m;
-	} else {
-		ret = 0;
-	}
-	pgp_forget(seckey, (unsigned)sizeof(*seckey));
-	return ret;
-=======
 rnp_sign_memory(rnp_t *        rnp,
                 const char *   userid,
                 char *         mem,
@@ -2214,7 +1649,6 @@
     }
     pgp_forget(seckey, (unsigned) sizeof(*seckey));
     return ret;
->>>>>>> 54956643
 }
 
 /* verify memory */
@@ -2309,47 +1743,6 @@
 
 /* decrypt a chunk of memory */
 int
-<<<<<<< HEAD
-rnp_decrypt_memory(rnp_t *rnp, const void *input, const size_t insize,
-			char *out, size_t outsize, const int armored)
-{
-	pgp_memory_t	*mem;
-	pgp_io_t	*io;
-	unsigned	 realarmour;
-	unsigned	 sshkeys;
-	size_t		 m;
-	char		*numtries;
-	int            	 attempts;
-
-	__PGP_USED(armored);
-	io = rnp->io;
-	if (input == NULL) {
-		(void) fprintf(io->errs,
-			"rnp_decrypt_memory: no memory\n");
-		return 0;
-	}
-	realarmour = isarmoured(io, NULL, input, ARMOR_HEAD);
-	sshkeys = (unsigned)use_ssh_keys(rnp);
-	if ((numtries = rnp_getvar(rnp, "numtries")) == NULL ||
-		(attempts = atoi(numtries)) <= 0) {
-		attempts = MAX_PASSPHRASE_ATTEMPTS;
-	} else if (strcmp(numtries, "unlimited") == 0) {
-		attempts = INFINITE_ATTEMPTS;
-	}
-	mem = pgp_decrypt_buf(rnp->io, input, insize, rnp->secring,
-				rnp->pubring,
-				realarmour, sshkeys,
-				rnp->passfp,
-				attempts,
-				get_passphrase_cb);
-	if (mem == NULL) {
-		return -1;
-	}
-	m = MIN(pgp_mem_len(mem), outsize);
-	(void) memcpy(out, pgp_mem_data(mem), m);
-	pgp_memory_free(mem);
-	return (int)m;
-=======
 rnp_decrypt_memory(rnp_t *      rnp,
                    const void * input,
                    const size_t insize,
@@ -2395,57 +1788,12 @@
     (void) memcpy(out, pgp_mem_data(mem), m);
     pgp_memory_free(mem);
     return (int) m;
->>>>>>> 54956643
 }
 
 /* list all the packets in a file */
 int
 rnp_list_packets(rnp_t *rnp, char *f, int armor, char *pubringname)
 {
-<<<<<<< HEAD
-	keyring_t	*keyring;
-	const unsigned	 noarmor = 0;
-	struct stat	 st;
-	pgp_io_t	*io;
-	char		 ringname[MAXPATHLEN];
-	char		 homedir[MAXPATHLEN];
-	int		 ret;
-
-	io = rnp->io;
-	if (f == NULL) {
-		(void) fprintf(io->errs, "No file containing packets\n");
-		return 0;
-	}
-	if (stat(f, &st) < 0) {
-		(void) fprintf(io->errs, "No such file '%s'\n", f);
-		return 0;
-	}
-	keydir(rnp, homedir, sizeof(homedir));
-	if (pubringname == NULL) {
-		(void) snprintf(ringname, sizeof(ringname),
-				"%s/pubring.gpg", homedir);
-		pubringname = ringname;
-	}
-	if ((keyring = calloc(1, sizeof(*keyring))) == NULL) {
-		(void) fprintf(io->errs, "rnp_list_packets: bad alloc\n");
-		return 0;
-	}
-	if (!pgp_keyring_read_from_file(rnp->io, keyring, noarmor, pubringname)) {
-		free(keyring);
-		(void) fprintf(io->errs, "cannot read pub keyring %s\n",
-			pubringname);
-		return 0;
-	}
-	rnp->pubring = keyring;
-	rnp_setvar(rnp, "pubring", pubringname);
-	ret = pgp_list_packets(io, f, (unsigned)armor,
-					rnp->secring,
-					rnp->pubring,
-					rnp->passfp,
-					get_passphrase_cb);
-	free(keyring);
-	return ret;
-=======
     rnp_key_store_t *keyring;
     const unsigned   noarmor = 0;
     struct stat      st;
@@ -2483,7 +1831,6 @@
       io, f, (unsigned) armor, rnp->secring, rnp->pubring, rnp->passfp, get_passphrase_cb);
     free(keyring);
     return ret;
->>>>>>> 54956643
 }
 
 /* set a variable */
@@ -2656,57 +2003,6 @@
 int
 rnp_write_sshkey(rnp_t *rnp, char *s, const char *userid, char *out, size_t size)
 {
-<<<<<<< HEAD
-	const pgp_key_t	*key;
-	keyring_t	*keyring;
-	pgp_io_t	*io;
-	unsigned	 k;
-	size_t		 cc;
-	char		 f[MAXPATHLEN];
-
-	keyring = NULL;
-	io = NULL;
-	cc = 0;
-	if ((io = calloc(1, sizeof(pgp_io_t))) == NULL) {
-		(void) fprintf(stderr, "rnp_save_sshpub: bad alloc 1\n");
-		goto done;
-	}
-	io->outs = stdout;
-	io->errs = stderr;
-	io->res = stderr;
-	rnp->io = io;
-	/* write new to temp file */
-	savepubkey(s, f, sizeof(f));
-	if ((keyring = calloc(1, sizeof(*keyring))) == NULL) {
-		(void) fprintf(stderr, "rnp_save_sshpub: bad alloc 2\n");
-		goto done;
-	}
-	if (!pgp_keyring_read_from_file(rnp->io, rnp->pubring = keyring, 1, f)) {
-		(void) fprintf(stderr, "cannot import key\n");
-		goto done;
-	}
-	/* get rsa key */
-	k = 0;
-	key = keyring_get_next_key_by_name(rnp->io, rnp->pubring, userid, &k);
-	if (key == NULL) {
-		(void) fprintf(stderr, "no key found for '%s'\n", userid);
-		goto done;
-	}
-	if (key->key.pubkey.alg != PGP_PKA_RSA) {
-		/* we're not interested in supporting DSA either :-) */
-		(void) fprintf(stderr, "key not RSA '%s'\n", userid);
-		goto done;
-	}
-	/* XXX - check trust sigs */
-	/* XXX - check expiry */
-	/* XXX - check start */
-	/* XXX - check not weak key */
-	/* get rsa e and n */
-	(void) memset(out, 0x0, size);
-	cc = formatstring((char *)out, (const uint8_t *)"ssh-rsa", 7);
-	cc += formatbignum((char *)&out[cc], key->key.pubkey.key.rsa.e);
-	cc += formatbignum((char *)&out[cc], key->key.pubkey.key.rsa.n);
-=======
     const pgp_key_t *key;
     rnp_key_store_t *keyring;
     pgp_io_t *       io;
@@ -2756,7 +2052,6 @@
     cc = formatstring((char *) out, (const uint8_t *) "ssh-rsa", 7);
     cc += formatbignum((char *) &out[cc], key->key.pubkey.key.rsa.e);
     cc += formatbignum((char *) &out[cc], key->key.pubkey.key.rsa.n);
->>>>>>> 54956643
 done:
     if (io) {
         free(io);
