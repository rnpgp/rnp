--- conflicted
+++ resolved
@@ -841,32 +841,12 @@
     if (!set_pass_fd(rnp))
         return 0;
 
-<<<<<<< HEAD
-    /* Initialize the context with the default keyring format. */
-    if (!init_default_format(rnp)) {
-        return 0;
-=======
-    if (coredumps == -1) {
-        fputs("rnp: warning - cannot turn off core dumps\n", io->errs);
-    }
-    if (coredumps) {
-        fputs("rnp: warning: core dumps enabled, "
-              "sensitive data may be leaked to disk\n",
-              io->errs);
->>>>>>> 8b25f5f4
-    }
-
     /* Initialize the context with the default home directory. */
     if (!init_default_homedir(rnp)) {
         fputs("rnp: bad homedir\n", io->errs);
         return 0;
     }
 
-<<<<<<< HEAD
-=======
-    /* Initialize operation context */
-    rnp_ctx_init(&rnp->ctx);
-
     /* Initialize the context with the default keyring format. */
     if (!init_default_format(rnp)) {
         return 0;
@@ -884,7 +864,6 @@
         return 0;
     }
 
->>>>>>> 8b25f5f4
     init_touch_initialized(rnp);
 
     return 1;
@@ -1428,14 +1407,7 @@
                 (void) fprintf(io->errs, "Bad passphrase\n");
             }
         } else {
-<<<<<<< HEAD
-            rnp_key_store_t *secring;
-
-            secring = ctx->rnp->secring;
-            seckey = &secring->keys[0].key.seckey;
-=======
             seckey = &((rnp_key_store_t *) rnp->secring)->keys[0].key.seckey;
->>>>>>> 8b25f5f4
         }
     }
     if (seckey == NULL) {
@@ -1541,14 +1513,7 @@
                 (void) fprintf(io->errs, "Bad passphrase\n");
             }
         } else {
-<<<<<<< HEAD
-            rnp_key_store_t *secring;
-
-            secring = ctx->rnp->secring;
-            seckey = &secring->keys[0].key.seckey;
-=======
             seckey = &((rnp_key_store_t *) rnp->secring)->keys[0].key.seckey;
->>>>>>> 8b25f5f4
         }
     }
     if (seckey == NULL) {
