/*
 * Copyright (c) 2017, [Ribose Inc](https://www.ribose.com).
 * Copyright (c) 2009 The NetBSD Foundation, Inc.
 * All rights reserved.
 *
 * This code is originally derived from software contributed to
 * The NetBSD Foundation by Alistair Crooks (agc@netbsd.org), and
 * carried further by Ribose Inc (https://www.ribose.com).
 *
 * Redistribution and use in source and binary forms, with or without
 * modification, are permitted provided that the following conditions
 * are met:
 * 1. Redistributions of source code must retain the above copyright
 *    notice, this list of conditions and the following disclaimer.
 * 2. Redistributions in binary form must reproduce the above copyright
 *    notice, this list of conditions and the following disclaimer in the
 *    documentation and/or other materials provided with the distribution.
 *
 * THIS SOFTWARE IS PROVIDED BY THE NETBSD FOUNDATION, INC. AND CONTRIBUTORS
 * ``AS IS'' AND ANY EXPRESS OR IMPLIED WARRANTIES, INCLUDING, BUT NOT LIMITED
 * TO, THE IMPLIED WARRANTIES OF MERCHANTABILITY AND FITNESS FOR A PARTICULAR
 * PURPOSE ARE DISCLAIMED.  IN NO EVENT SHALL THE FOUNDATION OR CONTRIBUTORS
 * BE LIABLE FOR ANY DIRECT, INDIRECT, INCIDENTAL, SPECIAL, EXEMPLARY, OR
 * CONSEQUENTIAL DAMAGES (INCLUDING, BUT NOT LIMITED TO, PROCUREMENT OF
 * SUBSTITUTE GOODS OR SERVICES; LOSS OF USE, DATA, OR PROFITS; OR BUSINESS
 * INTERRUPTION) HOWEVER CAUSED AND ON ANY THEORY OF LIABILITY, WHETHER IN
 * CONTRACT, STRICT LIABILITY, OR TORT (INCLUDING NEGLIGENCE OR OTHERWISE)
 * ARISING IN ANY WAY OUT OF THE USE OF THIS SOFTWARE, EVEN IF ADVISED OF THE
 * POSSIBILITY OF SUCH DAMAGE.
 */
#include "config.h"

#ifdef HAVE_SYS_CDEFS_H
#include <sys/cdefs.h>
#endif

#if defined(__NetBSD__)
__COPYRIGHT("@(#) Copyright (c) 2009 The NetBSD Foundation, Inc. All rights reserved.");
__RCSID("$NetBSD: rnp.c,v 1.98 2016/06/28 16:34:40 christos Exp $");
#endif

#include <sys/types.h>
#include <sys/stat.h>
#include <sys/param.h>
#include <sys/mman.h>
#include <stdbool.h>

#ifdef HAVE_SYS_RESOURCE_H
#include <sys/resource.h>
#endif

#ifdef HAVE_FCNTL_H
#include <fcntl.h>
#endif

#include <errno.h>
#include <regex.h>
#include <stdarg.h>
#include <stdlib.h>
#include <stdio.h>
#include <string.h>
#include <time.h>

#ifdef HAVE_UNISTD_H
#include <unistd.h>
#endif

#include <errno.h>

#ifdef HAVE_LIMITS_H
#include <limits.h>
#endif

#include <rnp.h>

#include "packet.h"
#include "packet-parse.h"
#include "packet-print.h"
#include "key_store.h"
#include "errors.h"
#include "packet-show.h"
#include "create.h"
#include "rnpsdk.h"
#include "memory.h"
#include "validate.h"
#include "readerwriter.h"
#include "rnpdefs.h"
#include "crypto.h"
#include "bn.h"
#include "defs.h"
#include "../common/constants.h"
#include "packet-key.h"

#include <json.h>

extern ec_curve_desc_t ec_curves[PGP_CURVE_MAX];

/* small function to pretty print an 8-character raw userid */
static char *
userid_to_id(const uint8_t *userid, char *id)
{
    static const char *hexes = "0123456789abcdef";
    int                i;

    for (i = 0; i < 8; i++) {
        id[i * 2] = hexes[(unsigned) (userid[i] & 0xf0) >> 4];
        id[(i * 2) + 1] = hexes[userid[i] & 0xf];
    }
    id[8 * 2] = 0x0;
    return id;
}

/* print out the successful signature information */
static void
resultp(pgp_io_t *io, const char *f, pgp_validation_t *res, rnp_key_store_t *ring)
{
    const pgp_key_t *key;
    pgp_pubkey_t *   sigkey;
    unsigned         from;
    unsigned         i;
    time_t           t;
    char             id[MAX_ID_LENGTH + 1];

    for (i = 0; i < res->validc; i++) {
        (void) fprintf(io->res,
                       "Good signature for %s made %s",
                       (f) ? f : "<stdin>",
                       ctime(&res->valid_sigs[i].birthtime));
        if (res->duration > 0) {
            t = res->birthtime + res->duration;
            (void) fprintf(io->res, "Valid until %s", ctime(&t));
        }
        (void) fprintf(io->res,
                       "using %s key %s\n",
                       pgp_show_pka(res->valid_sigs[i].key_alg),
                       userid_to_id(res->valid_sigs[i].signer_id, id));
        from = 0;
        key = rnp_key_store_get_key_by_id(
          io, ring, (const uint8_t *) res->valid_sigs[i].signer_id, &from, &sigkey);
        if (sigkey == &key->enckey) {
            (void) fprintf(io->res,
                           "WARNING: signature for %s made with encryption key\n",
                           (f) ? f : "<stdin>");
        }
        pgp_print_keydata(io, ring, key, "signature ", &key->key.pubkey, 0);
    }
}

/* check there's enough space in the arrays */
static int
size_arrays(rnp_t *rnp, unsigned needed)
{
    char **temp;

    if (rnp->size == 0) {
        /* only get here first time around */
        rnp->size = needed;
        if ((rnp->name = calloc(sizeof(char *), needed)) == NULL) {
            (void) fprintf(stderr, "size_arrays: bad alloc\n");
            return 0;
        }
        if ((rnp->value = calloc(sizeof(char *), needed)) == NULL) {
            free(rnp->name);
            (void) fprintf(stderr, "size_arrays: bad alloc\n");
            return 0;
        }
    } else if (rnp->c == rnp->size) {
        /* only uses 'needed' when filled array */
        rnp->size += needed;
        temp = realloc(rnp->name, sizeof(char *) * needed);
        if (temp == NULL) {
            (void) fprintf(stderr, "size_arrays: bad alloc\n");
            return 0;
        }
        rnp->name = temp;
        temp = realloc(rnp->value, sizeof(char *) * needed);
        if (temp == NULL) {
            (void) fprintf(stderr, "size_arrays: bad alloc\n");
            return 0;
        }
        rnp->value = temp;
    }
    return 1;
}

/* TODO: Make these const; currently their consumers don't preserve const. */

static int
use_ssh_keys(rnp_t *rnp)
{
    return rnp->key_store_format == SSH_KEY_STORE;
}

/* Get the home directory when resolving gnupg key directory. */
static char *
get_homedir_gnupg(rnp_t *rnp)
{
    char *homedir;

    homedir = rnp_getvar(rnp, "homedir_gpg");
    if (homedir == NULL)
        homedir = rnp_getvar(rnp, "homedir");
    return homedir;
}

/* Get the home directory when resolving ssh key directory. */
static char *
get_homedir_ssh(rnp_t *rnp)
{
    char *homedir;

    homedir = rnp_getvar(rnp, "homedir_ssh");
    if (homedir == NULL)
        homedir = rnp_getvar(rnp, "homedir");
    return homedir;
}

static int
keydir_common(rnp_t *rnp, char *buffer, char *homedir, char *subdir, size_t buffer_size)
{
    /* TODO: Check that the path is valid and communicate that error. */

    if (snprintf(buffer, buffer_size, "%s/%s", homedir, subdir) > buffer_size) {
        errno = ENOBUFS;
        return -1;
    } else
        return 0;
}

/* Get the key directory for gnupg keys. */
static int
keydir_gnupg(rnp_t *rnp, char *buffer, size_t buffer_size)
{
    return keydir_common(
      rnp, buffer, get_homedir_gnupg(rnp), rnp_getvar(rnp, "subdir_gpg"), buffer_size);
}

/* Get the key directory for ssh keys. */
static int
keydir_ssh(rnp_t *rnp, char *buffer, size_t buffer_size)
{
    return keydir_common(
      rnp, buffer, get_homedir_ssh(rnp), rnp_getvar(rnp, "subdir_ssh"), buffer_size);
}

/* Get the key directory of the current type of key. */
static int
keydir(rnp_t *rnp, char *buffer, size_t buffer_size)
{
    return use_ssh_keys(rnp) ? keydir_ssh(rnp, buffer, buffer_size) :
                               keydir_gnupg(rnp, buffer, buffer_size);
}

/* resolve the userid */
static const pgp_key_t *
resolve_userid(rnp_t *rnp, const rnp_key_store_t *keyring, const char *userid)
{
    const pgp_key_t *key;
    pgp_io_t *       io;

    if (userid == NULL) {
        return NULL;
    } else if ((strlen(userid) > 1) && userid[0] == '0' && userid[1] == 'x') {
        userid += 2;
    }
    io = rnp->io;
    if ((key = rnp_key_store_get_key_by_name(io, keyring, userid)) == NULL) {
        (void) fprintf(io->errs, "cannot find key '%s'\n", userid);
    }
    return key;
}

/* return 1 if the file contains ascii-armoured text */
static unsigned
isarmoured(pgp_io_t *io, const char *f, const void *memory, const char *text)
{
    regmatch_t matches[10];
    unsigned   armoured;
    regex_t    r;
    FILE *     fp;
    char       buf[BUFSIZ];

    armoured = 0;
    (void) regcomp(&r, text, REG_EXTENDED);
    if (f) {
        if ((fp = fopen(f, "r")) == NULL) {
            (void) fprintf(io->errs, "isarmoured: cannot open '%s'\n", f);
            regfree(&r);
            return 0;
        }
        if (fgets(buf, (int) sizeof(buf), fp) != NULL) {
            if (regexec(&r, buf, 10, matches, 0) == 0) {
                armoured = 1;
            }
        }
        (void) fclose(fp);
    } else {
        if (memory && regexec(&r, memory, 10, matches, 0) == 0) {
            armoured = 1;
        }
    }
    regfree(&r);
    return armoured;
}

/* vararg print function */
static void
p(FILE *fp, const char *s, ...)
{
    va_list args;

    va_start(args, s);
    while (s != NULL) {
        (void) fprintf(fp, "%s", s);
        s = va_arg(args, char *);
    }
    va_end(args);
}

/* print a JSON object to the FILE stream */
static void
pobj(FILE *fp, json_object *obj, int depth)
{
    unsigned i;

    if (obj == NULL) {
        (void) fprintf(stderr, "No object found\n");
        return;
    }
    for (i = 0; i < (unsigned) depth; i++) {
        p(fp, " ", NULL);
    }
    switch (json_object_get_type(obj)) {
    case json_type_null:
        p(fp, "null", NULL);
    case json_type_boolean:
        p(fp, json_object_get_boolean(obj) ? "true" : "false", NULL);
        break;
    case json_type_int:
        fprintf(fp, "%d", json_object_get_int(obj));
        break;
    case json_type_string:
        fprintf(fp, "%s", json_object_get_string(obj));
        break;
    case json_type_array:;
        int arrsize = json_object_array_length(obj);
        int i;
        for (i = 0; i < arrsize; i++) {
            json_object *item = json_object_array_get_idx(obj, i);
            pobj(fp, item, depth + 1);
            if (i < arrsize - 1) {
                (void) fprintf(fp, ", ");
            }
        }
        (void) fprintf(fp, "\n");
        break;
    case json_type_object:;
        json_object_object_foreach(obj, key, val)
        {
            printf("key: \"%s\"\n", key);
            pobj(fp, val, depth + 1);
        }
        p(fp, "\n", NULL);
        break;
    default:
        break;
    }
}

/* return the time as a string */
static char *
ptimestr(char *dest, size_t size, time_t t)
{
    struct tm *tm;

    tm = gmtime(&t);
    (void) snprintf(
      dest, size, "%04d-%02d-%02d", tm->tm_year + 1900, tm->tm_mon + 1, tm->tm_mday);
    return dest;
}

/* format a JSON object */
static void
format_json_key(FILE *fp, json_object *obj, const int psigs)
{
    int64_t birthtime;
    int64_t duration;
    time_t  now;
    char    tbuf[32];

    if (rnp_get_debug(__FILE__)) {
        (void) fprintf(stderr, "formatobj: json is '%s'\n", json_object_to_json_string(obj));
    }
#if 0 //?
    if (obj->c == 2 && obj->value.v[1].type == MJ_STRING &&
        strcmp(obj->value.v[1].value.s, "[REVOKED]") == 0) {
        /* whole key has been rovoked - just return */
        return;
    }
#endif
    json_object *tmp;
    if (json_object_object_get_ex(obj, "header", &tmp)) {
        pobj(fp, tmp, 0);
        p(fp, " ", NULL);
    }

    if (json_object_object_get_ex(obj, "key bits", &tmp)) {
        pobj(fp, tmp, 0);
        p(fp, "/", NULL);
    }

    if (json_object_object_get_ex(obj, "pka", &tmp)) {
        pobj(fp, tmp, 0);
        p(fp, " ", NULL);
    }

    if (json_object_object_get_ex(obj, "key id", &tmp)) {
        pobj(fp, tmp, 0);
    }

    if (json_object_object_get_ex(obj, "birthtime", &tmp)) {
        birthtime = (int64_t) strtoll(json_object_get_string(tmp), NULL, 10);
        p(fp, " ", ptimestr(tbuf, sizeof(tbuf), birthtime), NULL);

        if (json_object_object_get_ex(obj, "duration", &tmp)) {
            duration = (int64_t) strtoll(json_object_get_string(tmp), NULL, 10);
            if (duration > 0) {
                now = time(NULL);
                p(fp,
                  " ",
                  (birthtime + duration < now) ? "[EXPIRED " : "[EXPIRES ",
                  ptimestr(tbuf, sizeof(tbuf), birthtime + duration),
                  "]",
                  NULL);
            }
        }
    }

    if (json_object_object_get_ex(obj, "fingerprint", &tmp)) {
        p(fp, "\n", "Key fingerprint: ", NULL);
        pobj(fp, tmp, 0);
        p(fp, "\n", NULL);
    }

    if (json_object_object_get_ex(obj, "uid", &tmp)) {
        if (!json_object_is_type(tmp, json_type_null)) {
            p(fp, "uid", NULL);
            pobj(fp, json_object_array_get_idx(tmp, 0), (psigs) ? 4 : 14); /* human name */
            pobj(fp, json_object_array_get_idx(tmp, 1), 1);                /* any revocation */
            p(fp, "\n", NULL);
        }
    }

    if (json_object_object_get_ex(obj, "encryption", &tmp)) {
        if (!json_object_is_type(tmp, json_type_null)) {
            p(fp, "encryption", NULL);
            pobj(fp, json_object_array_get_idx(tmp, 0), 1); /* size */
            p(fp, "/", NULL);
            pobj(fp, json_object_array_get_idx(tmp, 1), 0); /* alg */
            p(fp, " ", NULL);
            pobj(fp, json_object_array_get_idx(tmp, 2), 0); /* id */
            p(fp,
              " ",
              ptimestr(tbuf,
                       sizeof(tbuf),
                       (time_t) strtoll(
                         json_object_get_string(json_object_array_get_idx(tmp, 3)), NULL, 10)),
              "\n",
              NULL);
        }
    }

    if (json_object_object_get_ex(obj, "sig", &tmp)) {
        if (!json_object_is_type(tmp, json_type_null)) {
            p(fp, "sig", NULL);
            pobj(fp, json_object_array_get_idx(tmp, 0), 8); /* size */
            p(fp,
              "  ",
              ptimestr(tbuf,
                       sizeof(tbuf),
                       (time_t) strtoll(
                         json_object_get_string(json_object_array_get_idx(tmp, 1)), NULL, 10)),
              " ",
              NULL);                                        /* time */
            pobj(fp, json_object_array_get_idx(tmp, 2), 0); /* human name */
            p(fp, "\n", NULL);
        }
    }
    p(fp, "\n", NULL);
}

/* save a pgp pubkey to a temp file */
static int
savepubkey(char *res, char *f, size_t size)
{
    size_t len;
    int    cc;
    int    wc;
    int    fd;

    (void) snprintf(f, size, "/tmp/pgp2ssh.XXXXXXX");
    if ((fd = mkstemp(f)) < 0) {
        (void) fprintf(stderr, "cannot create temp file '%s'\n", f);
        return 0;
    }
    len = strlen(res);
    for (cc = 0; (wc = (int) write(fd, &res[cc], len - (size_t) cc)) > 0; cc += wc) {
    }
    (void) close(fd);
    return 1;
}

/* format a uint32_t */
static int
formatu32(uint8_t *buffer, uint32_t value)
{
    buffer[0] = (uint8_t)(value >> 24) & 0xff;
    buffer[1] = (uint8_t)(value >> 16) & 0xff;
    buffer[2] = (uint8_t)(value >> 8) & 0xff;
    buffer[3] = (uint8_t) value & 0xff;
    return sizeof(uint32_t);
}

/* format a string as (len, string) */
static int
formatstring(char *buffer, const uint8_t *s, size_t len)
{
    int cc;

    cc = formatu32((uint8_t *) buffer, (uint32_t) len);
    (void) memcpy(&buffer[cc], s, len);
    return cc + (int) len;
}

/* format a bignum, checking for "interesting" high bit values */
static int
formatbignum(char *buffer, BIGNUM *bn)
{
    size_t   len;
    uint8_t *cp;
    int      cc;

    len = (size_t) BN_num_bytes(bn);
    if ((cp = calloc(1, len + 1)) == NULL) {
        (void) fprintf(stderr, "calloc failure in formatbignum\n");
        return 0;
    }
    (void) BN_bn2bin(bn, cp + 1);
    cp[0] = 0x0;
    cc =
      (cp[1] & 0x80) ? formatstring(buffer, cp, len + 1) : formatstring(buffer, &cp[1], len);
    free(cp);
    return cc;
}

#define MAX_PASSPHRASE_ATTEMPTS 3
#define INFINITE_ATTEMPTS -1

/* get the passphrase from the user */
static int
find_passphrase(FILE *passfp, const char *id, char *passphrase, size_t size, int attempts)
{
    char  prompt[BUFSIZ];
    char  buf[128];
    char *cp;
    int   cc;
    int   i;

    if (passfp) {
        if (fgets(passphrase, (int) size, passfp) == NULL) {
            return 0;
        }
        return (int) strlen(passphrase);
    }
    for (i = 0; i < attempts; i++) {
        (void) snprintf(prompt, sizeof(prompt), "Enter passphrase for %.16s: ", id);
        if ((cp = getpass(prompt)) == NULL) {
            break;
        }
        cc = snprintf(buf, sizeof(buf), "%s", cp);
        (void) snprintf(prompt, sizeof(prompt), "Repeat passphrase for %.16s: ", id);
        if ((cp = getpass(prompt)) == NULL) {
            break;
        }
        cc = snprintf(passphrase, size, "%s", cp);
        if (strcmp(buf, passphrase) == 0) {
            (void) memset(buf, 0x0, sizeof(buf));
            return cc;
        }
    }
    (void) memset(buf, 0x0, sizeof(buf));
    (void) memset(passphrase, 0x0, size);
    return 0;
}

#ifdef HAVE_SYS_RESOURCE_H

/* When system resource consumption limit controls are available this
 * can be used to attempt to disable core dumps which may leak
 * sensitive data.
 *
 * Returns 0 if disabling core dumps failed, returns 1 if disabling
 * core dumps succeeded, and returns -1 if an error occurred. errno
 * will be set to the result from setrlimit in the event of
 * failure.
 */
static int
disable_core_dumps(void)
{
    struct rlimit limit;
    int           error;

    errno = 0;
    memset(&limit, 0, sizeof(limit));
    error = setrlimit(RLIMIT_CORE, &limit);

    if (error == 0) {
        error = getrlimit(RLIMIT_CORE, &limit);
        if (error) {
            return -1;
        } else if (limit.rlim_cur == 0) {
            return 1; // disabling core dumps ok
        } else {
            return 0; // failed for some reason?
        }
    } else {
        return -1;
    }
}

/* Gets a passphrase from a file descriptor and set it in the RNP
 * context. Returns 1 on success and 0 on failure.
 *
 * TODO: Replace atoi(). This could create unexpected behaviour for users
 *       that enter nonsense and end up using stdin.
 *
 * TODO: Decouple this layer from the error reporting layer, which should
 *       be in or around rnp_init(). Because the error message requires
 *       passfd to be available this is complicated.
 */
static int
set_pass_fd(rnp_t *rnp, int passfd)
{
    rnp->passfp = fdopen(passfd, "r");
    if (rnp->passfp == NULL) {
        fprintf(rnp->io->errs, "cannot open fd %d for reading\n", passfd);
        return 0;
    }

    return 1;
}

/* Initialize a RNP context's io stream handles with a user-supplied
 * io struct. Returns 1 on success and 0 on failure. It is the caller's
 * responsibility to de-allocate a dynamically allocated io struct
 * upon failure.
 */
static int
init_io(rnp_t *rnp, pgp_io_t *io, char *outs, char *errs, char *ress)
{
    char *stream;
    char *results;

    /* TODO: I think refactoring can go even further here. */

    /* Configure the output stream. */
    io->outs = stdout;
    if (outs && strcmp(stream, "<stderr>") == 0) {
        io->outs = stderr;
    }

    /* Configure the error stream. */
    io->errs = stderr;
    if (errs && strcmp(stream, "<stdout>") == 0) {
        io->errs = stdout;
    }

    /* Configure the results stream. */
    if (ress == NULL) {
        io->res = io->errs;
    } else if (strcmp(ress, "<stdout>") == 0) {
        io->res = stdout;
    } else if (strcmp(ress, "<stderr>") == 0) {
        io->res = stderr;
    } else {
        if ((io->res = fopen(ress, "w")) == NULL) {
            fprintf(io->errs, "cannot open results %s for writing\n", ress);
            return 0;
        }
    }

    rnp->io = io;

    return 1;
}

/* Allocate a new io struct and initialize a rnp context with it.
 * Returns 1 on success and 0 on failure.
 *
 * TODO: Set errno with a suitable error code.
 */
static int
init_new_io(rnp_t *rnp, char *outs, char *errs, char *ress)
{
    pgp_io_t *io = (pgp_io_t *) calloc(sizeof(*io));

    if (io != NULL) {
        if (init_io(rnp, io, outs, errs, ress))
            return 1;
        free((void *) io);
    }

    return 0;
}

static int
parse_key_store_format(rnp_t *                  rnp,
                       enum key_store_format_t *key_store_format,
                       const char *             format)
{
    if (rnp_strcasecmp(format, "GPG") == 0) {
        *key_store_format = GPG_KEY_STORE;
    } else if (rnp_strcasecmp(format, "KBX") == 0) {
        *key_store_format = KBX_KEY_STORE;
    } else if (rnp_strcasecmp(format, "SSH") == 0) {
        *key_store_format = SSH_KEY_STORE;
    } else {
        fprintf(stderr, "rnp: unsupported keyring format: \"%s\"\n", format);
        return 0;
    }
    return 1;
}

/* Encapsulates setting `initialized` to the current time. */
static void
init_touch_initialized(rnp_t *rnp)
{
    time_t t;

    t = time(NULL);
    rnp_setvar(rnp, "initialised", ctime(&t));
}

static int
init_default_format(rnp_t *rnp)
{
    char        ringname[MAXPATHLEN];
    char        homedir[MAXPATHLEN];
    char *      format = rnp_getvar(rnp, "key_store_format");
    struct stat st;

    // default format is GPG
    if (format == NULL) {
        format = "GPG";

        keydir(rnp, homedir, sizeof(homedir));
        snprintf(ringname, sizeof(ringname), "%s/pubring.kbx", homedir);
        if (!stat(ringname, &st)) {
            // found pubring.kbx and switch to KBX format
            format = "KBX";
        }
    }

    // if provided "ssh keys" variable, switch to SSH format
    if (rnp_getvar(rnp, "ssh keys")) {
        format = "SSH";
    }

    return rnp_set_key_store_format(rnp, format);
}

static int
init_default_homedir(rnp_t *rnp)
{
    char *home = getenv("HOME");
    if (rnp_getvar(rnp, "homedir"))
        home = rnp_getvar(rnp, "homedir");

    if (home == NULL) {
        fputs("rnp: HOME environment variable is not set\n", stderr);
        return 0;
    }
    return rnp_set_homedir(rnp, home, 1);
}

/*************************************************************************/
/* exported functions start here                                         */
/*************************************************************************/

/* Initialize a rnp_t structure */
int
rnp_init(rnp_t *rnp, rnp_init_t *params)
{    
    int       coredumps = -1; /* -1 : cannot disable, 1 : disabled, 0 : enabled */
    pgp_io_t *io;

    /* If system resource constraints are in effect then attempt to
     * disable core dumps.
    */
    if (!params->enable_coredumps) {    
#ifdef HAVE_SYS_RESOURCE_H            
        coredumps = disable_core_dumps(rnp);
#endif
    } else {
        coredumps = 0;
    }

    if (coredumps == -1) {
        fputs("rnp: warning - cannot turn off core dumps\n", io->errs);
    }
    if (coredumps != 1) {
        fputs("rnp: warning: core dumps enabled, sensitive data may be leaked to disk\n", io->errs);
    }

    /* Initialize the context's io streams apparatus. */
    if (!init_new_io(rnp, params->outs, params->errs, params->ress))
        return 0;
    io = rnp->io;

    /* If a password-carrying file descriptor is in use then
     * load it.
     */
    if (params->passfd >= 0)
    {
        if (!set_pass_fd(rnp, params->passfd))
            return 0;
    }

    /* Initialize the context with the default home directory. */
    if (!init_default_homedir(rnp)) {
        fputs("rnp: bad homedir\n", io->errs);
        return 0;
    }

    /* Initialize the context with the default keyring format. */
    if (!init_default_format(rnp)) {
        return 0;
    }

    rnp->pubring = calloc(1, sizeof(rnp_key_store_t));
    if (rnp->pubring == NULL) {
        fputs("rnp: can't create empty pubring keystore\n", io->errs);
        return 0;
    }

    rnp->secring = calloc(1, sizeof(rnp_key_store_t));
    if (rnp->secring == NULL) {
        fputs("rnp: can't create empty secring keystore\n", io->errs);
        return 0;
    }

    init_touch_initialized(rnp);

    return 1;
}

/* finish off with the rnp_t struct */
int
rnp_end(rnp_t *rnp)
{
    unsigned i;

    if (rnp->pubring != NULL) {
        rnp_key_store_free(rnp->pubring);
        free(rnp->pubring);
        rnp->pubring = NULL;
    }
    if (rnp->secring != NULL) {
        rnp_key_store_free(rnp->secring);
        free(rnp->secring);
        rnp->secring = NULL;
    }
    free(rnp->io);
    rnp_ctx_free(&rnp->ctx);

    return 1;
}

/* rnp_ctx_t : init, reset, free internal pointers */
int
rnp_ctx_init(rnp_ctx_t *ctx, rnp_t *rnp)
{
<<<<<<< HEAD
    memset((void *) ctx, '\0', sizeof(ctx));
    ctx->rnp = rnp;

=======
    memset(ctx, '\0', sizeof(*ctx));
>>>>>>> 006f7315
    return 0;
}

void
rnp_ctx_reset(rnp_ctx_t *ctx)
{
    rnp_ctx_free(ctx);
    memset(ctx, '\0', sizeof(*ctx));
}

/* free operation context */
void
rnp_ctx_free(rnp_ctx_t *ctx)
{
    free(ctx->filename);
}

/* list the keys in a keyring */
int
rnp_list_keys(rnp_t *rnp, const int psigs)
{
    if (rnp->pubring == NULL) {
        (void) fprintf(stderr, "No keyring\n");
        return 0;
    }
    return rnp_key_store_list(rnp->io, rnp->pubring, psigs);
}

/* list the keys in a keyring, returning a JSON encoded string */
int
rnp_list_keys_json(rnp_t *rnp, char **json, const int psigs)
{
    json_object *obj = json_object_new_array();
    int          ret;
    if (rnp->pubring == NULL) {
        (void) fprintf(stderr, "No keyring\n");
        return 0;
    }
    if (!rnp_key_store_json(rnp->io, rnp->pubring, obj, psigs)) {
        (void) fprintf(stderr, "No keys in keyring\n");
        return 0;
    }
    const char *j = json_object_to_json_string(obj);
    ret = j != NULL;
    *json = strdup(j);
    return ret;
}

int
rnp_load_keys(rnp_t *rnp)
{
    char path[MAXPATHLEN];

    errno = 0;

    if (keydir(rnp, path, sizeof(path)) == -1) {
        return 0;
    }

    return rnp_key_store_load_keys(rnp, path);
}

DEFINE_ARRAY(strings_t, char *);

#ifndef HKP_VERSION
#define HKP_VERSION 1
#endif

/* find and list some keys in a keyring */
int
rnp_match_keys(rnp_t *rnp, char *name, const char *fmt, void *vp, const int psigs)
{
    const pgp_key_t *key;
    unsigned         k;
    strings_t        pubs;
    FILE *           fp = (FILE *) vp;

    if (name[0] == '0' && name[1] == 'x') {
        name += 2;
    }
    (void) memset(&pubs, 0x0, sizeof(pubs));
    k = 0;
    do {
        key = rnp_key_store_get_next_key_by_name(rnp->io, rnp->pubring, name, &k);
        if (key != NULL) {
            ALLOC(char *, pubs.v, pubs.size, pubs.c, 10, 10, "rnp_match_keys", return 0);
            if (strcmp(fmt, "mr") == 0) {
                pgp_hkp_sprint_keydata(
                  rnp->io, rnp->pubring, key, &pubs.v[pubs.c], &key->key.pubkey, psigs);
            } else {
                pgp_sprint_keydata(rnp->io,
                                   rnp->pubring,
                                   key,
                                   &pubs.v[pubs.c],
                                   "signature ",
                                   &key->key.pubkey,
                                   psigs);
            }
            if (pubs.v[pubs.c] != NULL) {
                pubs.c += 1;
            }
            k += 1;
        }
    } while (key != NULL);
    if (strcmp(fmt, "mr") == 0) {
        (void) fprintf(fp, "info:%d:%d\n", HKP_VERSION, pubs.c);
    } else {
        (void) fprintf(fp, "%d key%s found\n", pubs.c, (pubs.c == 1) ? "" : "s");
    }
    for (k = 0; k < pubs.c; k++) {
        (void) fprintf(fp, "%s%s", pubs.v[k], (k < pubs.c - 1) ? "\n" : "");
        free(pubs.v[k]);
    }
    free(pubs.v);
    return pubs.c;
}

/* find and list some keys in a keyring - return JSON string */
int
rnp_match_keys_json(rnp_t *rnp, char **json, char *name, const char *fmt, const int psigs)
{
    int              ret = 1;
    const pgp_key_t *key;
    unsigned         k;
    json_object *    id_array = json_object_new_array();
    char *           newkey;
    // remove 0x prefix, if any
    if (name[0] == '0' && name[1] == 'x') {
        name += 2;
    }
    printf("%s,%d, NAME: %s\n", __FILE__, __LINE__, name);
    k = 0;
    *json = NULL;
    do {
        key = rnp_key_store_get_next_key_by_name(rnp->io, rnp->pubring, name, &k);
        if (key != NULL) {
            if (strcmp(fmt, "mr") == 0) {
                pgp_hkp_sprint_keydata(
                  rnp->io, rnp->pubring, key, &newkey, &key->key.pubkey, 0);
                if (newkey) {
                    printf("%s\n", newkey);
                    free(newkey);
                }
            } else {
                pgp_sprint_json(
                  rnp->io, rnp->pubring, key, id_array, "signature ", &key->key.pubkey, psigs);
            }
            k += 1;
        }
    } while (key != NULL);
    const char *j = json_object_to_json_string(id_array);
    *json = strdup(j);
    ret = strlen(j);
    json_object_put(id_array);
    return ret;
}

/* find and list some public keys in a keyring */
int
rnp_match_pubkeys(rnp_t *rnp, char *name, void *vp)
{
    const pgp_key_t *key;
    unsigned         k;
    ssize_t          cc;
    char             out[1024 * 64];
    FILE *           fp = (FILE *) vp;

    k = 0;
    do {
        key = rnp_key_store_get_next_key_by_name(rnp->io, rnp->pubring, name, &k);
        if (key != NULL) {
            cc = pgp_sprint_pubkey(key, out, sizeof(out));
            (void) fprintf(fp, "%.*s", (int) cc, out);
            k += 1;
        }
    } while (key != NULL);
    return k;
}

/* find a key in a keyring */
int
rnp_find_key(rnp_t *rnp, char *id)
{
    pgp_io_t *io;

    io = rnp->io;
    if (id == NULL) {
        (void) fprintf(io->errs, "NULL id to search for\n");
        return 0;
    }
    return rnp_key_store_get_key_by_name(rnp->io, rnp->pubring, id) != NULL;
}

/* get a key in a keyring */
char *
rnp_get_key(rnp_t *rnp, const char *name, const char *fmt)
{
    const pgp_key_t *key;
    char *           newkey;

    if ((key = resolve_userid(rnp, rnp->pubring, name)) == NULL) {
        return NULL;
    }
    if (strcmp(fmt, "mr") == 0) {
        return (pgp_hkp_sprint_keydata(rnp->io,
                                       rnp->pubring,
                                       key,
                                       &newkey,
                                       &key->key.pubkey,
                                       rnp_getvar(rnp, "subkey sigs") != NULL) > 0) ?
                 newkey :
                 NULL;
    }
    return (pgp_sprint_keydata(rnp->io,
                               rnp->pubring,
                               key,
                               &newkey,
                               "signature",
                               &key->key.pubkey,
                               rnp_getvar(rnp, "subkey sigs") != NULL) > 0) ?
             newkey :
             NULL;
}

/* export a given key */
char *
rnp_export_key(rnp_t *rnp, char *name)
{
    char             keyid[2 * PGP_KEY_ID_SIZE + 1] = {0};
    char             passphrase[MAX_PASSPHRASE_LENGTH] = {0};
    char *           numtries;
    int              attempts;
    const pgp_key_t *key;
    pgp_io_t *       io;

    io = rnp->io;
    if ((key = resolve_userid(rnp, rnp->pubring, name)) == NULL) {
        return NULL;
    }

    if (key->type == PGP_PTAG_CT_ENCRYPTED_SECRET_KEY) {
        /* get the passphrase */
        if ((numtries = rnp_getvar(rnp, "numtries")) == NULL ||
            (attempts = atoi(numtries)) <= 0) {
            attempts = MAX_PASSPHRASE_ATTEMPTS;
        } else if (strcmp(numtries, "unlimited") == 0) {
            attempts = INFINITE_ATTEMPTS;
        }

        rnp_strhexdump(keyid, key->sigid, PGP_KEY_ID_SIZE, "");
        memset(passphrase, 0, sizeof(passphrase));
        find_passphrase(rnp->passfp, keyid, passphrase, sizeof(passphrase), attempts);
    }

    return pgp_export_key(io, key, (uint8_t *) passphrase);
}

#define IMPORT_ARMOR_HEAD "-----BEGIN PGP PUBLIC KEY BLOCK-----"

/* import a key into our keyring */
int
rnp_import_key(rnp_t *rnp, char *f)
{
    pgp_io_t *io;
    unsigned  realarmor;
    int       done;

    io = rnp->io;
    realarmor = isarmoured(io, f, NULL, IMPORT_ARMOR_HEAD);
    done = rnp_key_store_load_from_file(rnp, rnp->pubring, realarmor, f);
    if (!done) {
        (void) fprintf(io->errs, "cannot import key from file %s\n", f);
        return 0;
    }
    return rnp_key_store_list(io, rnp->pubring, 0);
}

static uint32_t
get_numbits(const rnp_keygen_desc_t *key)
{
    switch (key->key_alg) {
    case PGP_PKA_RSA:
    case PGP_PKA_RSA_ENCRYPT_ONLY:
    case PGP_PKA_RSA_SIGN_ONLY:
        return key->rsa.modulus_bit_len;
    case PGP_PKA_ECDSA:
    case PGP_PKA_ECDH:
    case PGP_PKA_EDDSA:
        return ec_curves[key->ecc.curve].bitlen;
    default:
        return 0;
    }
}

/* generate a new key */
/* TODO: Does this need to take into account SSH keys? */
int
rnp_generate_key(rnp_t *rnp, const char *id)
{
    RNP_MSG("Generating a new key...\n");

    pgp_key_t *key;
    pgp_io_t * io;
    uint8_t *  uid;
    char       passphrase[MAX_PASSPHRASE_LENGTH] = {0};
    char       newid[1024] = {0};
    char       filename[MAXPATHLEN] = {0};
    char       dir[MAXPATHLEN] = {0};
    char       ext[MAXPATHLEN] = {0};
    char       keyid[2 * PGP_KEY_ID_SIZE + 1] = {0};
    char *     cp = NULL;
    char *     ringfile;
    char *     numtries;
    int        attempts;

    io = rnp->io;

    /* generate a new key */
    if (id) {
        snprintf(newid, sizeof(newid), "%s", id);
    } else {
        snprintf(newid,
                 sizeof(newid),
                 "%s %d-bit key <%s@localhost>",
                 pgp_show_pka(rnp->action.generate_key_ctx.key_alg),
                 get_numbits(&rnp->action.generate_key_ctx),
                 getenv("LOGNAME"));
    }
    uid = (uint8_t *) newid;

    key = pgp_generate_keypair(&rnp->action.generate_key_ctx, uid);
    if (key == NULL) {
        (void) fprintf(io->errs, "cannot generate key\n");
        return 0;
    }

    if (!rnp_key_store_add_key(io, rnp->pubring, key, PGP_PTAG_CT_PUBLIC_KEY) ||
        !rnp_key_store_add_key(io, rnp->secring, key, PGP_PTAG_CT_SECRET_KEY)) {
        pgp_keydata_free(key);
        return 0;
    }

    pgp_sprint_keydata(rnp->io, NULL, key, &cp, "signature ", &key->key.seckey.pubkey, 0);
    (void) fprintf(stdout, "%s", cp);
    free(cp);

    /* write public key */

    keydir(rnp, dir, sizeof(dir));
    rnp_key_store_extension(rnp, ext, sizeof(ext));

    /* TODO: This call competes with the mkdir() at
     *       rnpkeys/rnpkeys.c:main:458, but that call doesn't
     *       check for error conditions. For now this call is allowed
     *       to succeed if the directory already exists, but an
     *       error should be raised the existing directory's
     *       permissions aren't 0700.
     */
    if (mkdir(dir, 0700) == -1 && errno != EEXIST) {
        fprintf(io->errs, "cannot mkdir '%s' errno = %d \n", dir, errno);
        pgp_keydata_free(key);
        return 0;
    }

    (void) fprintf(io->errs, "rnp: generated keys in directory %s\n", dir);

    /* get the passphrase */
    if ((numtries = rnp_getvar(rnp, "numtries")) == NULL || (attempts = atoi(numtries)) <= 0) {
        attempts = MAX_PASSPHRASE_ATTEMPTS;
    } else if (strcmp(numtries, "unlimited") == 0) {
        attempts = INFINITE_ATTEMPTS;
    }
    rnp_strhexdump(keyid, key->sigid, PGP_KEY_ID_SIZE, "");

    memset(passphrase, 0, sizeof(passphrase));
    find_passphrase(rnp->passfp, keyid, passphrase, sizeof(passphrase), attempts);

    /* write keypair */
    snprintf(ringfile = filename, sizeof(filename), "%s/secring.%s", dir, ext);

    if (!rnp_key_store_write_to_file(rnp, rnp->secring, (uint8_t *) passphrase, 0, ringfile)) {
        pgp_keydata_free(key);
        return 0;
    }

    snprintf(ringfile = filename, sizeof(filename), "%s/pubring.%s", dir, ext);
    if (!rnp_key_store_write_to_file(rnp, rnp->pubring, (uint8_t *) passphrase, 0, ringfile)) {
        pgp_keydata_free(key);
        return 0;
    }

    pgp_keydata_free(key);
    return 1;
}

/* encrypt a file */
int
rnp_encrypt_file(rnp_ctx_t *ctx, const char *userid, const char *f, char *out)
{
    const pgp_key_t *key;
    const char *     suffix;
    pgp_io_t *       io;
    char             outname[MAXPATHLEN];

    io = ctx->rnp->io;
    if (f == NULL) {
        (void) fprintf(io->errs, "rnp_encrypt_file: no filename specified\n");
        return 0;
    }
    suffix = (ctx->armour) ? ".asc" : ".gpg";
    /* get key with which to sign */
    if ((key = resolve_userid(ctx->rnp, ctx->rnp->pubring, userid)) == NULL) {
        return 0;
    }
    if (out == NULL) {
        (void) snprintf(outname, sizeof(outname), "%s%s", f, suffix);
        out = outname;
    }
    return (int) pgp_encrypt_file(ctx, io, f, out, key);
}

#define ARMOR_HEAD "-----BEGIN PGP MESSAGE-----"

/* decrypt a file */
int
rnp_decrypt_file(rnp_ctx_t *ctx, const char *f, char *out, int armored)
{
    const unsigned overwrite = 1;
    pgp_io_t *     io;
    unsigned       realarmor;
    unsigned       sshkeys;
    char *         numtries;
    int            attempts;

    __PGP_USED(armored);
    io = ctx->rnp->io;
    if (f == NULL) {
        (void) fprintf(io->errs, "rnp_decrypt_file: no filename specified\n");
        return 0;
    }
    realarmor = isarmoured(io, f, NULL, ARMOR_HEAD);
    sshkeys = (unsigned) use_ssh_keys(ctx->rnp);
    if ((numtries = rnp_getvar(ctx->rnp, "numtries")) == NULL || (attempts = atoi(numtries)) <= 0) {
        attempts = MAX_PASSPHRASE_ATTEMPTS;
    } else if (strcmp(numtries, "unlimited") == 0) {
        attempts = INFINITE_ATTEMPTS;
    }
    return pgp_decrypt_file(ctx->rnp->io,
                            f,
                            out,
                            ctx->rnp->secring,
                            ctx->rnp->pubring,
                            realarmor,
                            overwrite,
                            sshkeys,
                            ctx->rnp->passfp,
                            attempts,
                            get_passphrase_cb);
}

/* sign a file */
int
rnp_sign_file(
  rnp_ctx_t *ctx, const char *userid, const char *f, char *out, int cleartext, int detached)
{
    const pgp_key_t *keypair;
    const pgp_key_t *pubkey;
    pgp_seckey_t *   seckey;
    const char *     hashalg;
    pgp_io_t *       io;
    char *           numtries;
    int              attempts;
    int              ret;
    int              i;

    io = ctx->rnp->io;
    if (f == NULL) {
        (void) fprintf(io->errs, "rnp_sign_file: no filename specified\n");
        return 0;
    }
    /* get key with which to sign */
    if ((keypair = resolve_userid(ctx->rnp, ctx->rnp->secring, userid)) == NULL) {
        return 0;
    }
    ret = 1;
    attempts = ctx->pswdtries;

    for (i = 0, seckey = NULL; !seckey && (i < attempts || attempts == INFINITE_ATTEMPTS);
         i++) {
        if (ctx->rnp->passfp == NULL) {
            /* print out the user id */
            pubkey = rnp_key_store_get_key_by_name(io, ctx->rnp->pubring, userid);
            if (pubkey == NULL) {
                (void) fprintf(io->errs, "rnp: warning - using pubkey from secring\n");
                pgp_print_keydata(
                  io, ctx->rnp->pubring, keypair, "signature ", &keypair->key.seckey.pubkey, 0);
            } else {
                pgp_print_keydata(
                  io, ctx->rnp->pubring, pubkey, "signature ", &pubkey->key.pubkey, 0);
            }
        }
        if (!use_ssh_keys(ctx->rnp)) {
            /* now decrypt key */
            seckey = pgp_decrypt_seckey(keypair, ctx->rnp->passfp);
            if (seckey == NULL) {
                (void) fprintf(io->errs, "Bad passphrase\n");
            }
        } else {
            seckey = &((rnp_key_store_t *) rnp->secring)->keys[0].key.seckey;
        }
    }
    if (seckey == NULL) {
        (void) fprintf(io->errs, "Bad passphrase\n");
        return 0;
    }
    /* sign file */
    if (detached) {
        ret = pgp_sign_detached(ctx, io, f, out, seckey);
    } else {
        ret = pgp_sign_file(ctx, io, f, out, seckey, (unsigned) cleartext);
    }
    pgp_forget(seckey, sizeof(*seckey));
    return ret;
}

#define ARMOR_SIG_HEAD "-----BEGIN PGP (SIGNATURE|SIGNED MESSAGE)-----"

/* verify a file */
int
rnp_verify_file(rnp_ctx_t *ctx, const char *in, const char *out, int armored)
{
    pgp_validation_t result;
    pgp_io_t *       io;
    unsigned         realarmor;

    __PGP_USED(armored);
    (void) memset(&result, 0x0, sizeof(result));
    io = ctx->rnp->io;
    if (in == NULL) {
        (void) fprintf(io->errs, "rnp_verify_file: no filename specified\n");
        return 0;
    }
    realarmor = isarmoured(io, in, NULL, ARMOR_SIG_HEAD);
    if (pgp_validate_file(io, &result, in, out, (const int) realarmor, ctx->rnp->pubring)) {
        resultp(io, in, &result, ctx->rnp->pubring);
        return 1;
    }
    if (result.validc + result.invalidc + result.unknownc == 0) {
        (void) fprintf(io->errs, "\"%s\": No signatures found - is this a signed file?\n", in);
    } else if (result.invalidc == 0 && result.unknownc == 0) {
        (void) fprintf(
          io->errs, "\"%s\": file verification failure: invalid signature time\n", in);
    } else {
        (void) fprintf(
          io->errs,
          "\"%s\": verification failure: %u invalid signatures, %u unknown signatures\n",
          in,
          result.invalidc,
          result.unknownc);
    }
    return 0;
}

/* sign some memory */
int
rnp_sign_memory(rnp_ctx_t *    ctx,
                const char *   userid,
                char *         mem,
                size_t         size,
                char *         out,
                size_t         outsize,
                const unsigned cleartext)
{
    const pgp_key_t *keypair;
    const pgp_key_t *pubkey;
    pgp_seckey_t *   seckey;
    pgp_memory_t *   signedmem;
    pgp_io_t *       io;
    int              attempts;
    int              ret;
    int              i;

    io = ctx->rnp->io;
    if (mem == NULL) {
        (void) fprintf(io->errs, "rnp_sign_memory: no memory to sign\n");
        return 0;
    }
    if ((keypair = resolve_userid(ctx->rnp, ctx->rnp->secring, userid)) == NULL) {
        return 0;
    }
    ret = 1;
    attempts = ctx->pswdtries;

    for (i = 0, seckey = NULL; !seckey && (i < attempts || attempts == INFINITE_ATTEMPTS);
         i++) {
        if (ctx->rnp->passfp == NULL) {
            /* print out the user id */
            pubkey = rnp_key_store_get_key_by_name(io, ctx->rnp->pubring, userid);
            if (pubkey == NULL) {
                (void) fprintf(io->errs, "rnp: warning - using pubkey from secring\n");
                pgp_print_keydata(
                  io, rnp->pubring, keypair, "signature ", &keypair->key.seckey.pubkey, 0);
            } else {
                pgp_print_keydata(
                  io, rnp->pubring, pubkey, "signature ", &pubkey->key.pubkey, 0);
            }
        }
        if (!use_ssh_keys(ctx->rnp)) {
            /* now decrypt key */
            seckey = pgp_decrypt_seckey(keypair, ctx->rnp->passfp);
            if (seckey == NULL) {
                (void) fprintf(io->errs, "Bad passphrase\n");
            }
        } else {
            seckey = &((rnp_key_store_t *) rnp->secring)->keys[0].key.seckey;
        }
    }
    if (seckey == NULL) {
        (void) fprintf(io->errs, "Bad passphrase\n");
        return 0;
    }
    /* sign file */
    (void) memset(out, 0x0, outsize);
    signedmem = pgp_sign_buf(ctx, io, mem, size, seckey, cleartext);
    if (signedmem) {
        size_t m;

        m = MIN(pgp_mem_len(signedmem), outsize);
        (void) memcpy(out, pgp_mem_data(signedmem), m);
        pgp_memory_free(signedmem);
        ret = (int) m;
    } else {
        ret = 0;
    }
    pgp_forget(seckey, sizeof(*seckey));
    return ret;
}

/* verify memory */
int
rnp_verify_memory(
  rnp_ctx_t *ctx, const void *in, const size_t size, void *out, size_t outsize, const int armored)
{
    pgp_validation_t result;
    pgp_memory_t *   signedmem;
    pgp_memory_t *   cat;
    pgp_io_t *       io;
    size_t           m;
    int              ret;

    (void) memset(&result, 0x0, sizeof(result));
    io = ctx->rnp->io;
    if (in == NULL) {
        (void) fprintf(io->errs, "rnp_verify_memory: no memory to verify\n");
        return 0;
    }
    signedmem = pgp_memory_new();
    if (!pgp_memory_add(signedmem, in, size)) {
        return 0;
    }
    if (out) {
        cat = pgp_memory_new();
    }
    ret = pgp_validate_mem(io, &result, signedmem, (out) ? &cat : NULL, armored, rnp->pubring);
    /* signedmem is freed from pgp_validate_mem */
    if (ret) {
        resultp(io, "<stdin>", &result, rnp->pubring);
        if (out) {
            m = MIN(pgp_mem_len(cat), outsize);
            (void) memcpy(out, pgp_mem_data(cat), m);
            pgp_memory_free(cat);
        } else {
            m = 1;
        }
        return (int) m;
    }
    if (result.validc + result.invalidc + result.unknownc == 0) {
        (void) fprintf(io->errs, "No signatures found - is this memory signed?\n");
    } else if (result.invalidc == 0 && result.unknownc == 0) {
        (void) fprintf(io->errs, "memory verification failure: invalid signature time\n");
    } else {
        (void) fprintf(
          io->errs,
          "memory verification failure: %u invalid signatures, %u unknown signatures\n",
          result.invalidc,
          result.unknownc);
    }
    return 0;
}

/* encrypt some memory */
int
rnp_encrypt_memory(
  rnp_ctx_t *ctx, const char *userid, void *in, const size_t insize, char *out, size_t outsize)
{
    const pgp_key_t *keypair;
    pgp_memory_t *   enc;
    pgp_io_t *       io;
    size_t           m;

    io = rnp->io;
    if (in == NULL) {
        (void) fprintf(io->errs, "rnp_encrypt_buf: no memory to encrypt\n");
        return 0;
    }
    if ((keypair = resolve_userid(ctx->rnp, ctx->rnp->pubring, userid)) == NULL) {
        (void) fprintf(io->errs, "%s: public key not available\n", userid);        
        return 0;
    }
    if (in == out) {
        (void) fprintf(io->errs,
                       "rnp_encrypt_buf: input and output bufs need to be different\n");
        return 0;
    }
    if (outsize < insize) {
        (void) fprintf(io->errs, "rnp_encrypt_buf: input size is larger than output size\n");
        return 0;
    }
    enc = pgp_encrypt_buf(ctx, io, in, insize, keypair);
    m = MIN(pgp_mem_len(enc), outsize);
    (void) memcpy(out, pgp_mem_data(enc), m);
    pgp_memory_free(enc);
    return (int) m;
}

/* decrypt a chunk of memory */
int
rnp_decrypt_memory(rnp_ctx_t *  ctx,
                   const void * input,
                   const size_t insize,
                   char *       out,
                   size_t       outsize,
                   const int    armored)
{
    pgp_memory_t *mem;
    pgp_io_t *    io;
    unsigned      realarmour;
    unsigned      sshkeys;
    size_t        m;
    char *        numtries;
    int           attempts;

    __PGP_USED(armored);
    io = ctx->rnp->io;
    if (input == NULL) {
        (void) fprintf(io->errs, "rnp_decrypt_memory: no memory\n");
        return 0;
    }
    realarmour = isarmoured(io, NULL, input, ARMOR_HEAD);
    sshkeys = (unsigned) use_ssh_keys(rnp);
    if ((numtries = rnp_getvar(rnp, "numtries")) == NULL || (attempts = atoi(numtries)) <= 0) {
        attempts = MAX_PASSPHRASE_ATTEMPTS;
    } else if (strcmp(numtries, "unlimited") == 0) {
        attempts = INFINITE_ATTEMPTS;
    }
    mem = pgp_decrypt_buf(rnp->io,
                          input,
                          insize,
                          rnp->secring,
                          rnp->pubring,
                          realarmour,
                          sshkeys,
                          rnp->passfp,
                          attempts,
                          get_passphrase_cb);
    if (mem == NULL) {
        return -1;
    }
    m = MIN(pgp_mem_len(mem), outsize);
    (void) memcpy(out, pgp_mem_data(mem), m);
    pgp_memory_free(mem);
    return (int) m;
}

/* list all the packets in a file */
int
rnp_list_packets(rnp_t *rnp, char *f, int armor, char *pubringname)
{
    rnp_key_store_t *keyring;
    const unsigned   noarmor = 0;
    struct stat      st;
    pgp_io_t *       io;
    char             ringname[MAXPATHLEN];
    char             homedir[MAXPATHLEN];
    int              ret;

    io = rnp->io;
    if (f == NULL) {
        (void) fprintf(io->errs, "No file containing packets\n");
        return 0;
    }
    if (stat(f, &st) < 0) {
        (void) fprintf(io->errs, "No such file '%s'\n", f);
        return 0;
    }
    keydir(rnp, homedir, sizeof(homedir));
    if (pubringname == NULL) {
        (void) snprintf(ringname, sizeof(ringname), "%s/pubring.gpg", homedir);
        pubringname = ringname;
    }
    if ((keyring = calloc(1, sizeof(*keyring))) == NULL) {
        (void) fprintf(io->errs, "rnp_list_packets: bad alloc\n");
        return 0;
    }
    if (!rnp_key_store_load_from_file(rnp, keyring, noarmor, pubringname)) {
        free(keyring);
        (void) fprintf(io->errs, "cannot read pub keyring %s\n", pubringname);
        return 0;
    }
    rnp->pubring = keyring;
    rnp_setvar(rnp, "pubring", pubringname);
    ret = pgp_list_packets(
      io, f, (unsigned) armor, rnp->secring, rnp->pubring, rnp->passfp, get_passphrase_cb);
    free(keyring);
    rnp->pubring = NULL;
    return ret;
}

/* set a variable */
int
rnp_setvar(rnp_t *rnp, const char *name, const char *value)
{
    char *newval;
    int   i;

    /* protect against the case where 'value' is rnp->value[i] */
    newval = rnp_strdup(value);
    if ((i = findvar(rnp, name)) < 0) {
        /* add the element to the array */
        if (size_arrays(rnp, rnp->size + 15)) {
            rnp->name[i = rnp->c++] = rnp_strdup(name);
        }
    } else {
        /* replace the element in the array */
        if (rnp->value[i]) {
            free(rnp->value[i]);
            rnp->value[i] = NULL;
        }
    }
    /* sanity checks for range of values */
    if (strcmp(name, "hash") == 0 || strcmp(name, "algorithm") == 0) {
        if (pgp_str_to_hash_alg(newval) == PGP_HASH_UNKNOWN) {
            fprintf(stderr, "Ignoring unknown hash algo '%s'\n", newval);
            free(newval);
            return 0;
        }
    }
    rnp->value[i] = newval;
    return 1;
}

/* unset a variable */
int
rnp_unsetvar(rnp_t *rnp, const char *name)
{
    int i;

    if ((i = findvar(rnp, name)) >= 0) {
        if (rnp->value[i]) {
            free(rnp->value[i]);
            rnp->value[i] = NULL;
        }
        rnp->value[i] = NULL;
        return 1;
    }
    return 0;
}

/* get a variable's value (NULL if not set) */
char *
rnp_getvar(rnp_t *rnp, const char *name)
{
    int i;

    return ((i = findvar(rnp, name)) < 0) ? NULL : rnp->value[i];
}

/* increment a value */
int
rnp_incvar(rnp_t *rnp, const char *name, const int delta)
{
    char *cp;
    char  num[16];
    int   val;

    val = 0;
    if ((cp = rnp_getvar(rnp, name)) != NULL) {
        val = atoi(cp);
    }
    (void) snprintf(num, sizeof(num), "%d", val + delta);
    rnp_setvar(rnp, name, num);
    return 1;
}

/* set keyring format information */
int
rnp_set_key_store_format(rnp_t *rnp, const char *format)
{
    if (!parse_key_store_format(rnp, &rnp->key_store_format, format)) {
        return 0;
    }
    rnp_setvar(rnp, "key_store_format", format);
    return 1;
}

/* set the home directory value to "home/subdir" */
int
rnp_set_homedir(rnp_t *rnp, char *home, const int quiet)
{
    struct stat st;
    int         ret;

    /* TODO: Replace `stderr` with the rnp context's error file when we
     *       are sure that all utilities and bindings don't call
     *       rnp_set_homedir ahead of rnp_init.
     */

    /* Check that a NULL parameter wasn't passed. */
    if (home == NULL) {
        if (!quiet)
            fprintf(stderr, "rnp: null homedir\n");
        return 0;

        /* If the path is not a directory then fail. */
    } else if ((ret = stat(home, &st)) == 0 && !S_ISDIR(st.st_mode)) {
        if (!quiet)
            fprintf(stderr, "rnp: homedir \"%s\" is not a dir\n", home);
        return 0;

        /* If the path doesn't exist then fail. */
    } else if (ret != 0 && errno == ENOENT) {
        if (!quiet)
            fprintf(stderr, "rnp: warning homedir \"%s\" not found\n", home);
        return 0;

        /* If any other occurred then fail. */
    } else if (ret != 0) {
        if (!quiet)
            fprintf(stderr, "rnp: an unspecified error occurred\n");
        return 0;
    }

    /* Otherwise set the home directory. */
    rnp_setvar(rnp, "homedir", home);

    return 1;
}

/* validate all sigs in the pub keyring */
int
rnp_validate_sigs(rnp_t *rnp)
{
    pgp_validation_t result;

    return (int) pgp_validate_all_sigs(&result, rnp->pubring, NULL);
}

/* print the json out on 'fp' */
int
rnp_format_json(void *vp, const char *json, const int psigs)
{
    json_object *ids;
    FILE *       fp;
    int          idc;
    int          i;

    if ((fp = (FILE *) vp) == NULL || json == NULL) {
        return 0;
    }
    /* convert from string into a json structure */
    ids = json_tokener_parse(json);
    //    /* ids is an array of strings, each containing 1 entry */
    idc = json_object_array_length(ids);
    (void) fprintf(fp, "%d key%s found\n", idc, (idc == 1) ? "" : "s");
    for (i = 0; i < idc; i++) {
        json_object *item = json_object_array_get_idx(ids, i);
        ;
        format_json_key(fp, item, psigs);
    }
    /* clean up */
    json_object_put(ids);
    return idc;
}

/* find a key in keyring, and write it in ssh format */
int
rnp_write_sshkey(rnp_t *rnp, char *s, const char *userid, char *out, size_t size)
{
    const pgp_key_t *key;
    rnp_key_store_t *keyring;
    pgp_io_t *       io;
    unsigned         k;
    size_t           cc;
    char             f[MAXPATHLEN];

    keyring = NULL;
    io = NULL;
    cc = 0;
    if ((io = calloc(1, sizeof(pgp_io_t))) == NULL) {
        (void) fprintf(stderr, "rnp_save_sshpub: bad alloc 1\n");
        goto done;
    }
    io->outs = stdout;
    io->errs = stderr;
    io->res = stderr;
    rnp->io = io;
    /* write new to temp file */
    savepubkey(s, f, sizeof(f));
    if ((keyring = calloc(1, sizeof(*keyring))) == NULL) {
        (void) fprintf(stderr, "rnp_save_sshpub: bad alloc 2\n");
        goto done;
    }
    if (!rnp_key_store_load_from_file(rnp, rnp->pubring = keyring, 1, f)) {
        (void) fprintf(stderr, "cannot import key\n");
        goto done;
    }
    /* get rsa key */
    k = 0;
    key = rnp_key_store_get_next_key_by_name(rnp->io, rnp->pubring, userid, &k);
    if (key == NULL) {
        (void) fprintf(stderr, "no key found for '%s'\n", userid);
        goto done;
    }
    if (key->key.pubkey.alg != PGP_PKA_RSA) {
        /* we're not interested in supporting DSA either :-) */
        (void) fprintf(stderr, "key not RSA '%s'\n", userid);
        goto done;
    }
    /* XXX - check trust sigs */
    /* XXX - check expiry */
    /* XXX - check start */
    /* XXX - check not weak key */
    /* get rsa e and n */
    (void) memset(out, 0x0, size);
    cc = formatstring((char *) out, (const uint8_t *) "ssh-rsa", 7);
    cc += formatbignum((char *) &out[cc], key->key.pubkey.key.rsa.e);
    cc += formatbignum((char *) &out[cc], key->key.pubkey.key.rsa.n);
done:
    if (io) {
        free(io);
    }
    if (keyring) {
        free(keyring);
    }
    return (int) cc;
}<|MERGE_RESOLUTION|>--- conflicted
+++ resolved
@@ -880,13 +880,8 @@
 int
 rnp_ctx_init(rnp_ctx_t *ctx, rnp_t *rnp)
 {
-<<<<<<< HEAD
-    memset((void *) ctx, '\0', sizeof(ctx));
+    memset(ctx, '\0', sizeof(*ctx));
     ctx->rnp = rnp;
-
-=======
-    memset(ctx, '\0', sizeof(*ctx));
->>>>>>> 006f7315
     return 0;
 }
 
