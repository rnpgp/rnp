--- conflicted
+++ resolved
@@ -93,13 +93,10 @@
 #include "rnpdefs.h"
 #include "rnpdigest.h"
 #include "packet-key.h"
-<<<<<<< HEAD
 #include "rnpsdk.h"
-=======
 #include "ecdsa.h"
 
 extern ec_curve_desc_t ec_curves[PGP_CURVE_MAX];
->>>>>>> 6aa51f97
 
 /**
  * \ingroup Core_Create
