/*
 * Copyright (c) 2017, [Ribose Inc](https://www.ribose.com).
 * Copyright (c) 2009 The NetBSD Foundation, Inc.
 * All rights reserved.
 *
 * This code is originally derived from software contributed to
 * The NetBSD Foundation by Alistair Crooks (agc@netbsd.org), and
 * carried further by Ribose Inc (https://www.ribose.com).
 *
 * Redistribution and use in source and binary forms, with or without
 * modification, are permitted provided that the following conditions
 * are met:
 * 1. Redistributions of source code must retain the above copyright
 *    notice, this list of conditions and the following disclaimer.
 * 2. Redistributions in binary form must reproduce the above copyright
 *    notice, this list of conditions and the following disclaimer in the
 *    documentation and/or other materials provided with the distribution.
 *
 * THIS SOFTWARE IS PROVIDED BY THE NETBSD FOUNDATION, INC. AND CONTRIBUTORS
 * ``AS IS'' AND ANY EXPRESS OR IMPLIED WARRANTIES, INCLUDING, BUT NOT LIMITED
 * TO, THE IMPLIED WARRANTIES OF MERCHANTABILITY AND FITNESS FOR A PARTICULAR
 * PURPOSE ARE DISCLAIMED.  IN NO EVENT SHALL THE FOUNDATION OR CONTRIBUTORS
 * BE LIABLE FOR ANY DIRECT, INDIRECT, INCIDENTAL, SPECIAL, EXEMPLARY, OR
 * CONSEQUENTIAL DAMAGES (INCLUDING, BUT NOT LIMITED TO, PROCUREMENT OF
 * SUBSTITUTE GOODS OR SERVICES; LOSS OF USE, DATA, OR PROFITS; OR BUSINESS
 * INTERRUPTION) HOWEVER CAUSED AND ON ANY THEORY OF LIABILITY, WHETHER IN
 * CONTRACT, STRICT LIABILITY, OR TORT (INCLUDING NEGLIGENCE OR OTHERWISE)
 * ARISING IN ANY WAY OUT OF THE USE OF THIS SOFTWARE, EVEN IF ADVISED OF THE
 * POSSIBILITY OF SUCH DAMAGE.
 */
/*
 * Copyright (c) 2005-2008 Nominet UK (www.nic.uk)
 * All rights reserved.
 * Contributors: Ben Laurie, Rachel Willmer. The Contributors have asserted
 * their moral rights under the UK Copyright Design and Patents Act 1988 to
 * be recorded as the authors of this copyright work.
 *
 * Licensed under the Apache License, Version 2.0 (the "License"); you may not
 * use this file except in compliance with the License.
 *
 * You may obtain a copy of the License at
 *     http://www.apache.org/licenses/LICENSE-2.0
 *
 * Unless required by applicable law or agreed to in writing, software
 * distributed under the License is distributed on an "AS IS" BASIS,
 * WITHOUT WARRANTIES OR CONDITIONS OF ANY KIND, either express or implied.
 *
 * See the License for the specific language governing permissions and
 * limitations under the License.
 */

/** \file
 */
#include "config.h"

#ifdef HAVE_SYS_CDEFS_H
#include <sys/cdefs.h>
#endif

#if defined(__NetBSD__)
__COPYRIGHT("@(#) Copyright (c) 2009 The NetBSD Foundation, Inc. All rights reserved.");
__RCSID("$NetBSD: signature.c,v 1.34 2012/03/05 02:20:18 christos Exp $");
#endif

#include <sys/types.h>
#include <sys/param.h>

#ifdef HAVE_FCNTL_H
#include <fcntl.h>
#endif

#include <string.h>
#include <stdlib.h>

#ifdef HAVE_UNISTD_H
#include <unistd.h>
#endif

#include "bn.h"
#include "ecdsa.h"
#include "dsa.h"
#include "eddsa.h"
#include "hash.h"
#include "create.h"
#include "rnpsdk.h"
#include "rsa.h"
#include "readerwriter.h"
#include "validate.h"
#include "rnpdefs.h"
#include "rnpdigest.h"
#include "signature.h"
#include "../common/utils.h"

extern ec_curve_desc_t ec_curves[PGP_CURVE_MAX];

/** \ingroup Core_Create
 * needed for signature creation
 */
struct pgp_create_sig_t {
    pgp_hash_t    hash;
    pgp_sig_t     sig;
    pgp_memory_t *mem;
    pgp_output_t *output;  /* how to do the writing */
    unsigned      hashoff; /* hashed count offset */
    unsigned      hashlen;
    unsigned      unhashoff;
};

/**
   \ingroup Core_Signature
   Creates new pgp_create_sig_t
   \return new pgp_create_sig_t
   \note It is the caller's responsibility to call pgp_create_sig_delete()
   \sa pgp_create_sig_delete()
*/
pgp_create_sig_t *
pgp_create_sig_new(void)
{
    return calloc(1, sizeof(pgp_create_sig_t));
}

/**
   \ingroup Core_Signature
   Free signature and memory associated with it
   \param sig struct to free
   \sa pgp_create_sig_new()
*/
void
pgp_create_sig_delete(pgp_create_sig_t *sig)
{
    pgp_output_delete(sig->output);
    sig->output = NULL;
    free(sig);
}

#if 0
void
pgp_dump_sig(pgp_sig_t *sig)
{
}
#endif

/* XXX: both this and verify would be clearer if the signature were */
/* treated as an MPI. */
static int
rsa_sign(pgp_hash_t *            hash,
         const pgp_rsa_pubkey_t *pubrsa,
         const pgp_rsa_seckey_t *secrsa,
         pgp_output_t *          out)
{
    unsigned hash_size;
    int      sig_size = 0;
    uint8_t  hashbuf[128];
    uint8_t  sigbuf[RNP_BUFSIZ];
    BIGNUM * bn;

    pgp_hash_alg_t hash_alg = pgp_hash_alg_type(hash);

    hash_size = pgp_hash_finish(hash, hashbuf);

    /**
     * The high 16 bits (first two octets) of the hash are included
     * in the Signature packet to provide a quick test to reject
     * some invalid signatures. - RFC 4880
     */
    pgp_write(out, &hashbuf[0], 2);

    sig_size = pgp_rsa_pkcs1_sign_hash(
      sigbuf, sizeof(sigbuf), hash_alg, hashbuf, hash_size, secrsa, pubrsa);
    if (sig_size == 0) {
        (void) fprintf(stderr, "rsa_sign: pgp_rsa_pkcs1_sign_hash failed\n");
        return 0;
    }
    bn = BN_bin2bn(sigbuf, sig_size, NULL);
    pgp_write_mpi(out, bn);
    BN_free(bn);
    return 1;
}

static int
dsa_sign(pgp_hash_t *            hash,
         const pgp_dsa_pubkey_t *dsa,
         const pgp_dsa_seckey_t *sdsa,
         pgp_output_t *          output)
{
    unsigned hashsize;
    unsigned t;
    uint8_t  hashbuf[RNP_BUFSIZ];
    DSA_SIG *dsasig;

    /* hashsize must be "equal in size to the number of bits of q,  */
    /* the group generated by the DSA key's generator value */
    /* 160/8 = 20 */

    hashsize = 20;

    /* finalise hash */
    t = pgp_hash_finish(hash, &hashbuf[0]);
    if (t != 20) {
        (void) fprintf(stderr, "dsa_sign: hashfinish not 20\n");
        return 0;
    }

    pgp_write(output, &hashbuf[0], 2);

    /* write signature to buf */
    dsasig = pgp_dsa_sign(hashbuf, hashsize, sdsa, dsa);

    /* convert and write the sig out to memory */
    pgp_write_mpi(output, dsasig->r);
    pgp_write_mpi(output, dsasig->s);
    DSA_SIG_free(dsasig);
    return 1;
}

static int
ecdsa_sign(pgp_hash_t *            hash,
           const pgp_ecc_pubkey_t *pub_key,
           const pgp_ecc_seckey_t *prv_key,
           pgp_output_t *          output)
{
    uint8_t       hashbuf[PGP_MAX_HASH_SIZE];
    pgp_ecc_sig_t sig = {NULL, NULL};

    const size_t curve_byte_size = BITS_TO_BYTES(ec_curves[pub_key->curve].bitlen);
    // "-2" because ECDSA on P-521 must work with SHA-512 digest
    if (curve_byte_size - 2 > pgp_hash_output_length(hash)) {
        RNP_LOG("Message hash to small");
        return 0;
    }

    /* finalise hash */
    size_t hashsize = pgp_hash_finish(hash, hashbuf);
    if (!pgp_write(output, &hashbuf[0], 2))
        return 0;

    /* write signature to buf */
    if (pgp_ecdsa_sign_hash(&sig, hashbuf, hashsize, prv_key, pub_key) != PGP_E_OK) {
        return 0;
    }

    /* convert and write the sig out to memory */
    int ret = !!pgp_write_mpi(output, sig.r);
    ret &= !!pgp_write_mpi(output, sig.s);

    BN_free(sig.r);
    BN_free(sig.s);
    return ret;
}

static int
eddsa_sign(pgp_hash_t *            hash,
           const pgp_ecc_pubkey_t *pubkey,
           const pgp_ecc_seckey_t *seckey,
           pgp_output_t *          output)
{
    uint8_t hashbuf[RNP_BUFSIZ];
    int     ret = 0;

    /* finalise hash */
    unsigned hashsize = pgp_hash_finish(hash, &hashbuf[0]);

    pgp_write(output, &hashbuf[0], 2);

    /* write signature to buf */
    BIGNUM *r = BN_new();
    BIGNUM *s = BN_new();
    if (!r || !s) {
        goto end;
    }

    if (pgp_eddsa_sign_hash(r, s, hashbuf, hashsize, seckey, pubkey) < 0)
        goto end;

    /* convert and write the sig out to memory */
    pgp_write_mpi(output, r);
    pgp_write_mpi(output, s);
    ret = 1;

end:
    BN_free(r);
    BN_free(s);
    return ret;
}

static unsigned
eddsa_verify(const uint8_t *         hash,
             size_t                  hash_length,
             const pgp_ecc_sig_t *   sig,
             const pgp_ecc_pubkey_t *pubecc)
{
    return pgp_eddsa_verify_hash(sig->r, sig->s, hash, hash_length, pubecc);
}

static unsigned
rsa_verify(pgp_hash_alg_t          hash_alg,
           const uint8_t *         hash,
           size_t                  hash_length,
           const pgp_rsa_sig_t *   sig,
           const pgp_rsa_pubkey_t *pubrsa)
{
    size_t  sigbuf_len = 0;
    size_t  keysize;
    uint8_t sigbuf[RNP_BUFSIZ];

    keysize = BN_num_bytes(pubrsa->n);
    /* RSA key can't be bigger than 65535 bits, so... */
    if (keysize > sizeof(sigbuf)) {
        (void) fprintf(stderr, "rsa_verify: keysize too big\n");
        return 0;
    }
    if ((unsigned) BN_num_bits(sig->sig) > 8 * sizeof(sigbuf)) {
        (void) fprintf(stderr, "rsa_verify: BN_numbits too big\n");
        return 0;
    }
    BN_bn2bin(sig->sig, sigbuf);

    sigbuf_len = BITS_TO_BYTES(BN_num_bits(sig->sig));

    return pgp_rsa_pkcs1_verify_hash(sigbuf, sigbuf_len, hash_alg, hash, hash_length, pubrsa);
}

static void
hash_add_key(pgp_hash_t *hash, const pgp_pubkey_t *key)
{
    pgp_memory_t * mem = pgp_memory_new();
    const unsigned dontmakepacket = 0;
    size_t         len;

    if (mem == NULL) {
        (void) fprintf(stderr, "can't allocate mem\n");
        return;
    }
    pgp_build_pubkey(mem, key, dontmakepacket);
    len = pgp_mem_len(mem);
    pgp_hash_add_int(hash, 0x99, 1);
    pgp_hash_add_int(hash, (unsigned) len, 2);
    pgp_hash_add(hash, pgp_mem_data(mem), (unsigned) len);
    pgp_memory_free(mem);
}

static void
init_key_sig(pgp_hash_t *hash, const pgp_sig_t *sig, const pgp_pubkey_t *key)
{
    pgp_hash_create(hash, sig->info.hash_alg);
    hash_add_key(hash, key);
}

static void
hash_add_trailer(pgp_hash_t *hash, const pgp_sig_t *sig, const uint8_t *raw_packet)
{
    if (sig->info.version == PGP_V4) {
        if (raw_packet) {
            pgp_hash_add(
              hash, raw_packet + sig->v4_hashstart, (unsigned) sig->info.v4_hashlen);
        }
        pgp_hash_add_int(hash, (unsigned) sig->info.version, 1);
        pgp_hash_add_int(hash, 0xff, 1);
        pgp_hash_add_int(hash, (unsigned) sig->info.v4_hashlen, 4);
    } else {
        pgp_hash_add_int(hash, (unsigned) sig->info.type, 1);
        pgp_hash_add_int(hash, (unsigned) sig->info.birthtime, 4);
    }
}

/**
   \ingroup Core_Signature
   \brief Checks a signature
   \param hash Signature Hash to be checked
   \param length Signature Length
   \param sig The Signature to be checked
   \param signer The signer's public key
   \return 1 if good; else 0
*/
unsigned
pgp_check_sig(const uint8_t *     hash,
              unsigned            length,
              const pgp_sig_t *   sig,
              const pgp_pubkey_t *signer)
{
    unsigned ret = 0;

    if (rnp_get_debug(__FILE__)) {
        hexdump(stdout, "hash", hash, length);
    }

    switch (sig->info.key_alg) {
    case PGP_PKA_DSA:
        ret = pgp_dsa_verify(hash, length, &sig->info.sig.dsa, &signer->key.dsa);
        break;

    case PGP_PKA_EDDSA:
        ret = eddsa_verify(hash, length, &sig->info.sig.ecc, &signer->key.ecc);
        break;

    case PGP_PKA_RSA:
        ret =
          rsa_verify(sig->info.hash_alg, hash, length, &sig->info.sig.rsa, &signer->key.rsa);
        break;

    case PGP_PKA_ECDSA:
        ret = (pgp_ecdsa_verify_hash(&sig->info.sig.ecdsa, hash, length, &signer->key.ecc) ==
               PGP_E_OK);
        break;

    default:
        RNP_LOG("Unknown algorithm");
        ret = 0;
    }

    return ret;
}

static unsigned
hash_and_check_sig(pgp_hash_t *hash, const pgp_sig_t *sig, const pgp_pubkey_t *signer)
{
    uint8_t  hashout[PGP_MAX_HASH_SIZE];
    unsigned n;

    n = pgp_hash_finish(hash, hashout);
    return pgp_check_sig(hashout, n, sig, signer);
}

static unsigned
finalise_sig(pgp_hash_t *        hash,
             const pgp_sig_t *   sig,
             const pgp_pubkey_t *signer,
             const uint8_t *     raw_packet)
{
    hash_add_trailer(hash, sig, raw_packet);
    return hash_and_check_sig(hash, sig, signer);
}

/**
 * \ingroup Core_Signature
 *
 * \brief Verify a certification signature.
 *
 * \param key The public key that was signed.
 * \param id The user ID that was signed
 * \param sig The signature.
 * \param signer The public key of the signer.
 * \param raw_packet The raw signature packet.
 * \return 1 if OK; else 0
 */
unsigned
pgp_check_useridcert_sig(const pgp_pubkey_t *key,
                         const uint8_t *     id,
                         const pgp_sig_t *   sig,
                         const pgp_pubkey_t *signer,
                         const uint8_t *     raw_packet)
{
    pgp_hash_t hash;
    size_t     userid_len;

    userid_len = strlen((const char *) id);
    init_key_sig(&hash, sig, key);
    if (sig->info.version == PGP_V4) {
        pgp_hash_add_int(&hash, 0xb4, 1);
        pgp_hash_add_int(&hash, (unsigned) userid_len, 4);
    }
    pgp_hash_add(&hash, id, (unsigned) userid_len);
    return finalise_sig(&hash, sig, signer, raw_packet);
}

/**
 * \ingroup Core_Signature
 *
 * Verify a certification signature.
 *
 * \param key The public key that was signed.
 * \param attribute The user attribute that was signed
 * \param sig The signature.
 * \param signer The public key of the signer.
 * \param raw_packet The raw signature packet.
 * \return 1 if OK; else 0
 */
unsigned
pgp_check_userattrcert_sig(const pgp_pubkey_t *key,
                           const pgp_data_t *  attribute,
                           const pgp_sig_t *   sig,
                           const pgp_pubkey_t *signer,
                           const uint8_t *     raw_packet)
{
    pgp_hash_t hash;

    init_key_sig(&hash, sig, key);
    if (sig->info.version == PGP_V4) {
        pgp_hash_add_int(&hash, 0xd1, 1);
        pgp_hash_add_int(&hash, (unsigned) attribute->len, 4);
    }
    pgp_hash_add(&hash, attribute->contents, (unsigned) attribute->len);
    return finalise_sig(&hash, sig, signer, raw_packet);
}

/**
 * \ingroup Core_Signature
 *
 * Verify a subkey signature.
 *
 * \param key The public key whose subkey was signed.
 * \param subkey The subkey of the public key that was signed.
 * \param sig The signature.
 * \param signer The public key of the signer.
 * \param raw_packet The raw signature packet.
 * \return 1 if OK; else 0
 */
unsigned
pgp_check_subkey_sig(const pgp_pubkey_t *key,
                     const pgp_pubkey_t *subkey,
                     const pgp_sig_t *   sig,
                     const pgp_pubkey_t *signer,
                     const uint8_t *     raw_packet)
{
    pgp_hash_t hash;
    unsigned   ret;

    init_key_sig(&hash, sig, key);
    hash_add_key(&hash, subkey);
    ret = finalise_sig(&hash, sig, signer, raw_packet);
    return ret;
}

/**
 * \ingroup Core_Signature
 *
 * Verify a direct signature.
 *
 * \param key The public key which was signed.
 * \param sig The signature.
 * \param signer The public key of the signer.
 * \param raw_packet The raw signature packet.
 * \return 1 if OK; else 0
 */
unsigned
pgp_check_direct_sig(const pgp_pubkey_t *key,
                     const pgp_sig_t *   sig,
                     const pgp_pubkey_t *signer,
                     const uint8_t *     raw_packet)
{
    pgp_hash_t hash;
    unsigned   ret;

    init_key_sig(&hash, sig, key);
    ret = finalise_sig(&hash, sig, signer, raw_packet);
    return ret;
}

/**
 * \ingroup Core_Signature
 *
 * Verify a signature on a hash (the hash will have already been fed
 * the material that was being signed, for example signed cleartext).
 *
 * \param hash A hash structure of appropriate type that has been fed
 * the material to be signed. This MUST NOT have been finalised.
 * \param sig The signature to be verified.
 * \param signer The public key of the signer.
 * \return 1 if OK; else 0
 */
unsigned
pgp_check_hash_sig(pgp_hash_t *hash, const pgp_sig_t *sig, const pgp_pubkey_t *signer)
{
    return (sig->info.hash_alg == pgp_hash_alg_type(hash)) ?
             finalise_sig(hash, sig, signer, NULL) :
             0;
}

static void
start_sig_in_mem(pgp_create_sig_t *sig)
{
    /* since this has subpackets and stuff, we have to buffer the whole */
    /* thing to get counts before writing. */
    sig->mem = pgp_memory_new();
    if (sig->mem == NULL) {
        (void) fprintf(stderr, "can't allocate mem\n");
        return;
    }
    pgp_memory_init(sig->mem, 100);
    pgp_writer_set_memory(sig->output, sig->mem);

    /* write nearly up to the first subpacket */
    pgp_write_scalar(sig->output, (unsigned) sig->sig.info.version, 1);
    pgp_write_scalar(sig->output, (unsigned) sig->sig.info.type, 1);
    pgp_write_scalar(sig->output, (unsigned) sig->sig.info.key_alg, 1);
    pgp_write_scalar(sig->output, (unsigned) sig->sig.info.hash_alg, 1);

    /* dummy hashed subpacket count */
    sig->hashoff = (unsigned) pgp_mem_len(sig->mem);
    pgp_write_scalar(sig->output, 0, 2);
}

/**
 * \ingroup Core_Signature
 *
 * pgp_sig_start() creates a V4 public key signature
 *
 * \param sig The signature structure to initialise
 * \param key The public key to be signed
 * \param id The user ID being bound to the key
 * \param type Signature type
 */
void
pgp_sig_start_key_sig(pgp_create_sig_t *  sig,
                      const pgp_pubkey_t *key,
                      const uint8_t *     id,
                      pgp_sig_type_t      type,
                      pgp_hash_alg_t      hash_alg)
{
    sig->output = pgp_output_new();
    if (sig->output == NULL) {
        fprintf(stderr, "Can't allocate memory\n");
        return;
    }

    /* XXX:  refactor with check (in several ways - check should
     * probably use the buffered writer to construct packets
     * (done), and also should share code for hash calculation) */
    sig->sig.info.version = PGP_V4;
    sig->sig.info.hash_alg = hash_alg;
    sig->sig.info.key_alg = key->alg;
    sig->sig.info.type = type;
    sig->hashlen = (unsigned) -1;
    init_key_sig(&sig->hash, &sig->sig, key);
    pgp_hash_add_int(&sig->hash, 0xb4, 1);
    pgp_hash_add_int(&sig->hash, (unsigned) strlen((const char *) id), 4);
    pgp_hash_add(&sig->hash, id, (unsigned) strlen((const char *) id));
    start_sig_in_mem(sig);
}

void
pgp_sig_start_subkey_sig(pgp_create_sig_t *  sig,
                         const pgp_pubkey_t *key,
                         const pgp_pubkey_t *subkey,
                         pgp_sig_type_t      type,
                         pgp_hash_alg_t      hash_alg)
{
    sig->output = pgp_output_new();
    if (sig->output == NULL) {
        fprintf(stderr, "Can't allocate memory\n");
        return;
    }

    sig->sig.info.version = PGP_V4;
    sig->sig.info.hash_alg = PGP_HASH_SHA1;
    sig->sig.info.key_alg = key->alg;
    sig->sig.info.type = type;
    sig->hashlen = (unsigned) -1;
    init_key_sig(&sig->hash, &sig->sig, key);
    hash_add_key(&sig->hash, subkey);
    start_sig_in_mem(sig);
}

/**
 * \ingroup Core_Signature
 *
 * Create a V4 public key signature over some cleartext.
 *
 * \param sig The signature structure to initialise
 * \param id
 * \param type
 * \todo Expand description. Allow other hashes.
 */

void
pgp_start_sig(pgp_create_sig_t *   sig,
              const pgp_seckey_t * key,
              const pgp_hash_alg_t hash,
              const pgp_sig_type_t type)
{
    sig->output = pgp_output_new();
    if (sig->output == NULL) {
        fprintf(stderr, "Can't allocate memory\n");
        return;
    }

    /* XXX:  refactor with check (in several ways - check should
     * probably use the buffered writer to construct packets
     * (done), and also should share code for hash calculation) */
    sig->sig.info.version = PGP_V4;
    sig->sig.info.key_alg = key->pubkey.alg;
    sig->sig.info.hash_alg = hash;
    sig->sig.info.type = type;

    sig->hashlen = (unsigned) -1;

    if (rnp_get_debug(__FILE__)) {
        fprintf(stderr, "initialising hash for sig in mem\n");
    }
    pgp_hash_create(&sig->hash, sig->sig.info.hash_alg);
    start_sig_in_mem(sig);
}

/**
 * \ingroup Core_Signature
 *
 * Add plaintext data to a signature-to-be.
 *
 * \param sig The signature-to-be.
 * \param buf The plaintext data.
 * \param length The amount of plaintext data.
 */
void
pgp_sig_add_data(pgp_create_sig_t *sig, const void *buf, size_t length)
{
    pgp_hash_add(&sig->hash, buf, (unsigned) length);
}

/**
 * \ingroup Core_Signature
 *
 * Mark the end of the hashed subpackets in the signature
 *
 * \param sig
 */

unsigned
pgp_end_hashed_subpkts(pgp_create_sig_t *sig)
{
    sig->hashlen = (unsigned) (pgp_mem_len(sig->mem) - sig->hashoff - 2);
    pgp_memory_place_int(sig->mem, sig->hashoff, sig->hashlen, 2);
    /* dummy unhashed subpacket count */
    sig->unhashoff = (unsigned) pgp_mem_len(sig->mem);
    return pgp_write_scalar(sig->output, 0, 2);
}

/**
 * \ingroup Core_Signature
 *
 * Write out a signature
 *
 * \param sig
 * \param key
 * \param seckey
 * \param info
 *
 */

unsigned
pgp_write_sig(pgp_output_t *      output,
              pgp_create_sig_t *  sig,
              const pgp_pubkey_t *key,
              const pgp_seckey_t *seckey)
{
    unsigned ret = 0;
    size_t   len = pgp_mem_len(sig->mem);

    /* check key not decrypted */
    switch (seckey->pubkey.alg) {
    case PGP_PKA_RSA:
    case PGP_PKA_RSA_ENCRYPT_ONLY:
    case PGP_PKA_RSA_SIGN_ONLY:
        if (seckey->key.rsa.d == NULL) {
            (void) fprintf(stderr, "pgp_write_sig: null rsa.d\n");
            return 0;
        }
        break;

    case PGP_PKA_DSA:
        if (seckey->key.dsa.x == NULL) {
            (void) fprintf(stderr, "pgp_write_sig: null dsa.x\n");
            return 0;
        }
        break;

    case PGP_PKA_EDDSA:
    case PGP_PKA_ECDSA:
        if (seckey->key.ecc.x == NULL) {
            (void) fprintf(stderr, "pgp_write_sig: null ecc.x\n");
            return 0;
        }
        break;

    default:
        (void) fprintf(stderr, "Unsupported algorithm %d\n", seckey->pubkey.alg);
        return 0;
    }

    if (sig->hashlen == (unsigned) -1) {
        (void) fprintf(stderr, "ops_write_sig: bad hashed data len\n");
        return 0;
    }

    pgp_memory_place_int(sig->mem, sig->unhashoff, (unsigned) (len - sig->unhashoff - 2), 2);

    /* add the packet from version number to end of hashed subpackets */
    if (rnp_get_debug(__FILE__)) {
        (void) fprintf(stderr, "ops_write_sig: hashed packet info\n");
    }
    pgp_hash_add(&sig->hash, pgp_mem_data(sig->mem), sig->unhashoff);

    /* add final trailer */
    pgp_hash_add_int(&sig->hash, (unsigned) sig->sig.info.version, 1);
    pgp_hash_add_int(&sig->hash, 0xff, 1);
    /* +6 for version, type, pk alg, hash alg, hashed subpacket length */
    pgp_hash_add_int(&sig->hash, sig->hashlen + 6, 4);

    if (rnp_get_debug(__FILE__)) {
        (void) fprintf(stderr, "ops_write_sig: done writing hashed\n");
    }
    /* XXX: technically, we could figure out how big the signature is */
    /* and write it directly to the output instead of via memory. */
    switch (seckey->pubkey.alg) {
    case PGP_PKA_RSA:
    case PGP_PKA_RSA_ENCRYPT_ONLY:
    case PGP_PKA_RSA_SIGN_ONLY:
        if (!rsa_sign(&sig->hash, &key->key.rsa, &seckey->key.rsa, sig->output)) {
            RNP_LOG("rsa_sign failure");
            return 0;
        }
        break;

    case PGP_PKA_EDDSA:
        if (!eddsa_sign(&sig->hash, &key->key.ecc, &seckey->key.ecc, sig->output)) {
            RNP_LOG("eddsa_sign failure");
            return 0;
        }
        break;

    case PGP_PKA_DSA:
        if (!dsa_sign(&sig->hash, &key->key.dsa, &seckey->key.dsa, sig->output)) {
            RNP_LOG("dsa_sign failure");
            return 0;
        }
        break;

    case PGP_PKA_ECDSA:
        if (!ecdsa_sign(&sig->hash, &key->key.ecc, &seckey->key.ecc, sig->output)) {
            RNP_LOG("ecdsa sign failure");
            return 0;
        }
        break;
    default:
        (void) fprintf(stderr, "Unsupported algorithm %d\n", seckey->pubkey.alg);
        return 0;
    }

    ret = pgp_write_ptag(output, PGP_PTAG_CT_SIGNATURE);
    if (ret) {
        len = pgp_mem_len(sig->mem);
        ret = pgp_write_length(output, (unsigned) len) &&
              pgp_write(output, pgp_mem_data(sig->mem), (unsigned) len);
    }
    pgp_memory_free(sig->mem);

    if (ret == 0) {
        PGP_ERROR_1(&output->errors, PGP_E_W, "%s", "Cannot write signature");
    }
    return ret;
}

/* add a time stamp to the output */
unsigned
pgp_add_time(pgp_create_sig_t *sig, int64_t when, pgp_content_enum tag)
{
    if ((tag != PGP_PTAG_SS_CREATION_TIME) && (tag != PGP_PTAG_SS_EXPIRATION_TIME)) {
        (void) fprintf(stderr, "Wrong pgp signature time tag");
        return 0;
    }

    /* just do 32-bit timestamps for just now - it's in the protocol */
    return pgp_write_ss_header(sig->output, 5, tag) &&
           pgp_write_scalar(sig->output, (uint32_t) when, (unsigned) sizeof(uint32_t));
}

/**
 * \ingroup Core_Signature
 *
 * Adds issuer's key ID to the signature
 *
 * \param sig
 * \param keyid
 */

unsigned
pgp_add_issuer_keyid(pgp_create_sig_t *sig, const uint8_t keyid[PGP_KEY_ID_SIZE])
{
    return pgp_write_ss_header(sig->output, PGP_KEY_ID_SIZE + 1, PGP_PTAG_SS_ISSUER_KEY_ID) &&
           pgp_write(sig->output, keyid, PGP_KEY_ID_SIZE);
}

/**
 * \ingroup Core_Signature
 *
 * Adds primary user ID to the signature
 *
 * \param sig
 * \param primary
 */
void
pgp_add_primary_userid(pgp_create_sig_t *sig, unsigned primary)
{
    pgp_write_ss_header(sig->output, 2, PGP_PTAG_SS_PRIMARY_USER_ID);
    pgp_write_scalar(sig->output, primary, 1);
}

/**
 * \ingroup Core_Signature
 *
 * Get the hash structure in use for the signature.
 *
 * \param sig The signature structure.
 * \return The hash structure.
 */
pgp_hash_t *
pgp_sig_get_hash(pgp_create_sig_t *sig)
{
    return &sig->hash;
}

/* open up an output file */
static int
open_output_file(rnp_ctx_t *    ctx,
                 pgp_output_t **output,
                 const char *   inname,
                 const char *   outname,
                 const char *   suffix,
                 const unsigned overwrite)
{
    int fd;

    /* setup output file */
    if (outname) {
        fd = pgp_setup_file_write(ctx, output, outname, overwrite);
        if (strcmp(outname, "-") == 0) {
            fd = pgp_setup_file_write(ctx, output, NULL, overwrite);
        } else {
            fd = pgp_setup_file_write(ctx, output, outname, overwrite);
        }
    } else {
        size_t flen = strlen(inname) + 1 + strlen(suffix) + 1;
        char * f = NULL;

        if ((f = calloc(1, flen)) == NULL) {
            (void) fprintf(stderr, "open_output_file: bad alloc\n");
            fd = -1;
        } else {
            (void) snprintf(f, flen, "%s.%s", inname, suffix);
            fd = pgp_setup_file_write(ctx, output, f, overwrite);
            free(f);
        }
    }
    return fd;
}

/**
    Pick up hash algorithm according to secret key and preferences set in the context
*/
static pgp_hash_alg_t
pgp_pick_hash_alg(rnp_ctx_t *ctx, const pgp_seckey_t *seckey)
{
    if (seckey->pubkey.alg == PGP_PKA_DSA) {
        return PGP_HASH_SHA1;
    } else {
        return ctx->halg;
    }
}

/**
\ingroup HighLevel_Sign
\brief Sign a file
\param ctx Operation context
\param inname Input filename
\param outname Output filename. If NULL, a name is constructed from the input filename.
\param seckey Secret Key to use for signing
\param armored Write armoured text, if set.
\param overwrite May overwrite existing file, if set.
\return 1 if OK; else 0;

*/
unsigned
pgp_sign_file(rnp_ctx_t *         ctx,
              pgp_io_t *          io,
              const char *        inname,
              const char *        outname,
              const pgp_seckey_t *seckey,
              const unsigned      cleartext)
{
    pgp_create_sig_t *sig;
    pgp_sig_type_t    sig_type;
    pgp_hash_alg_t    hash_alg;
    pgp_memory_t *    infile;
    pgp_output_t *    output;
    pgp_hash_t *      hash;
    unsigned          ret;
    uint8_t           keyid[PGP_KEY_ID_SIZE];
    int               fd_out;

    sig = NULL;
    sig_type = PGP_SIG_BINARY;
    infile = NULL;
    output = NULL;
    hash = NULL;
    fd_out = 0;

    /* find the hash algorithm */
    if ((hash_alg = pgp_pick_hash_alg(ctx, seckey)) == PGP_HASH_UNKNOWN) {
        (void) fprintf(
          io->errs, "pgp_sign_file: cannot pick hash algorithm: %d\n", (int) ctx->halg);
        return 0;
    }

    /* read input file into buf */
    infile = pgp_memory_new();
    if (infile == NULL) {
        (void) fprintf(stderr, "can't allocate mem\n");
        return 0;
    }
    if (!pgp_mem_readfile(infile, inname)) {
        pgp_memory_free(infile);
        return 0;
    }

    /* setup output file */
    fd_out = open_output_file(
      ctx, &output, inname, outname, (ctx->armour) ? "asc" : "gpg", ctx->overwrite);
    if (fd_out < 0) {
        pgp_memory_free(infile);
        return 0;
    }

    /* set up signature */
    sig = pgp_create_sig_new();
    if (!sig) {
        pgp_memory_free(infile);
        pgp_teardown_file_write(output, fd_out);
        return 0;
    }

    pgp_start_sig(sig, seckey, hash_alg, sig_type);

    if (cleartext) {
        if (pgp_writer_push_clearsigned(output, sig) != 1) {
            pgp_memory_free(infile);
            pgp_teardown_file_write(output, fd_out);
            pgp_create_sig_delete(sig);
            return 0;
        }

        /* Do the signing */
        pgp_write(output, pgp_mem_data(infile), (unsigned) pgp_mem_len(infile));
        pgp_memory_free(infile);

        /* add signature with subpackets: */
        /* - creation time */
        /* - key id */
        ret = pgp_writer_use_armored_sig(output) &&
              pgp_add_time(sig, (int64_t) ctx->sigcreate, PGP_PTAG_SS_CREATION_TIME) &&
              pgp_add_time(sig, (int64_t) ctx->sigexpire, PGP_PTAG_SS_EXPIRATION_TIME);
        if (ret == 0) {
            pgp_teardown_file_write(output, fd_out);
            pgp_create_sig_delete(sig);
            return 0;
        }

        pgp_keyid(keyid, PGP_KEY_ID_SIZE, &seckey->pubkey, hash_alg);
        ret = pgp_add_issuer_keyid(sig, keyid) && pgp_end_hashed_subpkts(sig) &&
              pgp_write_sig(output, sig, &seckey->pubkey, seckey);

        if (ret == 0) {
            PGP_ERROR_1(&output->errors, PGP_E_W, "%s", "Cannot sign file as cleartext");
        }

        pgp_teardown_file_write(output, fd_out);
    } else {
        /* set armoured/not armoured here */
        if (ctx->armour) {
            pgp_writer_push_armor_msg(output);
        }

        /* write one_pass_sig */
        pgp_write_one_pass_sig(output, seckey, hash_alg, sig_type);

        /* hash file contents */
        hash = pgp_sig_get_hash(sig);
        pgp_hash_add(hash, pgp_mem_data(infile), (unsigned) pgp_mem_len(infile));

        /* output file contents as Literal Data packet */
        pgp_write_litdata(
          output, pgp_mem_data(infile), (const int) pgp_mem_len(infile), PGP_LDT_BINARY);

        /* add creation time to signature */
        pgp_add_time(sig, (int64_t) ctx->sigcreate, PGP_PTAG_SS_CREATION_TIME);
        pgp_add_time(sig, (int64_t) ctx->sigexpire, PGP_PTAG_SS_EXPIRATION_TIME);
        /* add key id to signature */
        pgp_keyid(keyid, PGP_KEY_ID_SIZE, &seckey->pubkey, hash_alg);
        pgp_add_issuer_keyid(sig, keyid);
        pgp_end_hashed_subpkts(sig);
        pgp_write_sig(output, sig, &seckey->pubkey, seckey);

        /* tidy up */
        pgp_teardown_file_write(output, fd_out);

        pgp_create_sig_delete(sig);
        pgp_memory_free(infile);

        ret = 1;
    }

    return ret;
}

/**
\ingroup HighLevel_Sign
\brief Signs a buffer
\param input Input text to be signed
\param input_len Length of input text
\param sig_type Signature type
\param seckey Secret Key
\return New pgp_memory_t struct containing signed text
\note It is the caller's responsibility to call pgp_memory_free(me)

*/
pgp_memory_t *
pgp_sign_buf(rnp_ctx_t *         ctx,
             pgp_io_t *          io,
             const void *        input,
             const size_t        insize,
             const pgp_seckey_t *seckey,
             const unsigned      cleartext)
{
    pgp_litdata_enum  ld_type;
    pgp_create_sig_t *sig;
    pgp_sig_type_t    sig_type;
    pgp_hash_alg_t    hash_alg;
    pgp_output_t *    output;
    pgp_memory_t *    mem;
    uint8_t           keyid[PGP_KEY_ID_SIZE];
    pgp_hash_t *      hash;
    unsigned          ret;

    sig = NULL;
    sig_type = PGP_SIG_BINARY;
    output = NULL;
    mem = pgp_memory_new();
    hash = NULL;
    ret = 0;

<<<<<<< HEAD
    if ((hash_alg = pgp_pick_hash_alg(ctx, seckey)) == PGP_HASH_UNKNOWN) {
        (void) fprintf(io->errs, "pgp_sign_buf: cannot pick hash algorithm: %d\n", ctx->halg);
=======
    if (mem == NULL) {
        (void) fprintf(stderr, "can't allocate mem\n");
        return NULL;
    }

    hash_alg = pgp_str_to_hash_alg(hashname);
    if (hash_alg == PGP_HASH_UNKNOWN) {
        (void) fprintf(io->errs, "pgp_sign_buf: unknown hash algorithm: \"%s\"\n", hashname);
>>>>>>> 906d5d4c
        return NULL;
    }

    /* setup literal data packet type */
    ld_type = (cleartext) ? PGP_LDT_TEXT : PGP_LDT_BINARY;

    if (input == NULL) {
        (void) fprintf(io->errs, "pgp_sign_buf: null input\n");
        return NULL;
    }

    /* set up signature */
    if ((sig = pgp_create_sig_new()) == NULL) {
        return NULL;
    }
    pgp_start_sig(sig, seckey, hash_alg, sig_type);

    /* setup writer */
    if (!pgp_setup_memory_write(ctx, &output, &mem, insize)) {
        (void) fprintf(io->errs, "can't setup memory write\n");
        return NULL;
    }

    if (cleartext) {
        /* Do the signing */
        /* add signature with subpackets: */
        /* - creation time */
        /* - key id */
        ret = pgp_writer_push_clearsigned(output, sig) &&
              pgp_write(output, input, (unsigned) insize) &&
              pgp_writer_use_armored_sig(output) &&
              pgp_add_time(sig, ctx->sigcreate, PGP_PTAG_SS_CREATION_TIME) &&
              pgp_add_time(sig, (int64_t) ctx->sigexpire, PGP_PTAG_SS_EXPIRATION_TIME);
        if (ret == 0) {
            return NULL;
        }
        pgp_keyid(keyid, PGP_KEY_ID_SIZE, &seckey->pubkey, hash_alg);
        ret = pgp_add_issuer_keyid(sig, keyid) && pgp_end_hashed_subpkts(sig) &&
              pgp_write_sig(output, sig, &seckey->pubkey, seckey);

        pgp_writer_close(output);
        pgp_output_delete(output);
        pgp_create_sig_delete(sig);
    } else {
        /* set armoured/not armoured here */
        if (ctx->armour) {
            pgp_writer_push_armor_msg(output);
        }
        if (rnp_get_debug(__FILE__)) {
            fprintf(io->errs, "** Writing out one pass sig\n");
        }
        /* write one_pass_sig */
        pgp_write_one_pass_sig(output, seckey, hash_alg, sig_type);

        /* hash memory */
        hash = pgp_sig_get_hash(sig);
        pgp_hash_add(hash, input, (unsigned) insize);

        /* output file contents as Literal Data packet */
        if (rnp_get_debug(__FILE__)) {
            (void) fprintf(stderr, "** Writing out data now\n");
        }
        pgp_write_litdata(output, input, (const int) insize, ld_type);
        if (rnp_get_debug(__FILE__)) {
            fprintf(stderr, "** After Writing out data now\n");
        }

        /* add creation time to signature */
        pgp_add_time(sig, ctx->sigcreate, PGP_PTAG_SS_CREATION_TIME);
        pgp_add_time(sig, (int64_t) ctx->sigexpire, PGP_PTAG_SS_EXPIRATION_TIME);
        /* add key id to signature */
        pgp_keyid(keyid, PGP_KEY_ID_SIZE, &seckey->pubkey, hash_alg);
        pgp_add_issuer_keyid(sig, keyid);
        pgp_end_hashed_subpkts(sig);

        /* write out sig */
        pgp_write_sig(output, sig, &seckey->pubkey, seckey);

        /* tidy up */
        pgp_writer_close(output);
        pgp_create_sig_delete(sig);
    }
    return mem;
}

/* sign a file, and put the signature in a separate file */
int
pgp_sign_detached(
  rnp_ctx_t *ctx, pgp_io_t *io, const char *f, const char *sigfile, pgp_seckey_t *seckey)
{
    pgp_create_sig_t *sig;
    pgp_hash_alg_t    hash_alg;
    pgp_output_t *    output;
    pgp_memory_t *    mem;
    uint8_t           keyid[PGP_KEY_ID_SIZE];
    int               fd;

    /* find out which hash algorithm to use */
    if ((hash_alg = pgp_pick_hash_alg(ctx, seckey)) == PGP_HASH_UNKNOWN) {
        (void) fprintf(io->errs, "cannot pick hash algorithm: %d\n", ctx->halg);
        return 0;
    }

    /* setup output file */
    fd = open_output_file(
      ctx, &output, f, sigfile, (ctx->armour) ? "asc" : "sig", ctx->overwrite);
    if (fd < 0) {
        (void) fprintf(io->errs, "Can't open output file: %s\n", f);
        return 0;
    }

    /* create a new signature */
    sig = pgp_create_sig_new();
    if (sig == NULL) {
        (void) fprintf(stderr, "can't allocate mem\n");
        return 0;
    }
    pgp_start_sig(sig, seckey, hash_alg, PGP_SIG_BINARY);

    /* read the contents of 'f', and add that to the signature */
    mem = pgp_memory_new();
    if (mem == NULL) {
        pgp_teardown_file_write(output, fd);
        pgp_create_sig_delete(sig);
        (void) fprintf(stderr, "can't allocate mem\n");
        return 0;
    }
    if (!pgp_mem_readfile(mem, f)) {
        pgp_teardown_file_write(output, fd);
        pgp_memory_free(sig->mem); /* free memory allocated in pgp_start_sig*/
        pgp_create_sig_delete(sig);
        pgp_memory_free(mem);
        return 0;
    }
    /* set armoured/not armoured here */
    if (ctx->armour) {
        pgp_writer_push_armor_msg(output);
    }
    pgp_sig_add_data(sig, pgp_mem_data(mem), pgp_mem_len(mem));
    pgp_memory_free(mem);

    /* calculate the signature */
    pgp_add_time(sig, ctx->sigcreate, PGP_PTAG_SS_CREATION_TIME);
    pgp_add_time(sig, (int64_t) ctx->sigexpire, PGP_PTAG_SS_EXPIRATION_TIME);
    pgp_keyid(keyid, sizeof(keyid), &seckey->pubkey, hash_alg);
    pgp_add_issuer_keyid(sig, keyid);
    pgp_end_hashed_subpkts(sig);
    pgp_write_sig(output, sig, &seckey->pubkey, seckey);
    pgp_teardown_file_write(output, fd);
    pgp_seckey_free(seckey);

    /* free  the memory allocated for the signature.*/
    pgp_create_sig_delete(sig);
    return 1;
}<|MERGE_RESOLUTION|>--- conflicted
+++ resolved
@@ -1136,19 +1136,13 @@
     hash = NULL;
     ret = 0;
 
-<<<<<<< HEAD
-    if ((hash_alg = pgp_pick_hash_alg(ctx, seckey)) == PGP_HASH_UNKNOWN) {
-        (void) fprintf(io->errs, "pgp_sign_buf: cannot pick hash algorithm: %d\n", ctx->halg);
-=======
     if (mem == NULL) {
         (void) fprintf(stderr, "can't allocate mem\n");
         return NULL;
     }
 
-    hash_alg = pgp_str_to_hash_alg(hashname);
-    if (hash_alg == PGP_HASH_UNKNOWN) {
-        (void) fprintf(io->errs, "pgp_sign_buf: unknown hash algorithm: \"%s\"\n", hashname);
->>>>>>> 906d5d4c
+    if ((hash_alg = pgp_pick_hash_alg(ctx, seckey)) == PGP_HASH_UNKNOWN) {
+        (void) fprintf(io->errs, "pgp_sign_buf: cannot pick hash algorithm: %d\n", ctx->halg);
         return NULL;
     }
 
