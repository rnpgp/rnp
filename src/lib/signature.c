/*
 * Copyright (c) 2017, [Ribose Inc](https://www.ribose.com).
 * Copyright (c) 2009 The NetBSD Foundation, Inc.
 * All rights reserved.
 *
 * This code is originally derived from software contributed to
 * The NetBSD Foundation by Alistair Crooks (agc@netbsd.org), and
 * carried further by Ribose Inc (https://www.ribose.com).
 *
 * Redistribution and use in source and binary forms, with or without
 * modification, are permitted provided that the following conditions
 * are met:
 * 1. Redistributions of source code must retain the above copyright
 *    notice, this list of conditions and the following disclaimer.
 * 2. Redistributions in binary form must reproduce the above copyright
 *    notice, this list of conditions and the following disclaimer in the
 *    documentation and/or other materials provided with the distribution.
 *
 * THIS SOFTWARE IS PROVIDED BY THE NETBSD FOUNDATION, INC. AND CONTRIBUTORS
 * ``AS IS'' AND ANY EXPRESS OR IMPLIED WARRANTIES, INCLUDING, BUT NOT LIMITED
 * TO, THE IMPLIED WARRANTIES OF MERCHANTABILITY AND FITNESS FOR A PARTICULAR
 * PURPOSE ARE DISCLAIMED.  IN NO EVENT SHALL THE FOUNDATION OR CONTRIBUTORS
 * BE LIABLE FOR ANY DIRECT, INDIRECT, INCIDENTAL, SPECIAL, EXEMPLARY, OR
 * CONSEQUENTIAL DAMAGES (INCLUDING, BUT NOT LIMITED TO, PROCUREMENT OF
 * SUBSTITUTE GOODS OR SERVICES; LOSS OF USE, DATA, OR PROFITS; OR BUSINESS
 * INTERRUPTION) HOWEVER CAUSED AND ON ANY THEORY OF LIABILITY, WHETHER IN
 * CONTRACT, STRICT LIABILITY, OR TORT (INCLUDING NEGLIGENCE OR OTHERWISE)
 * ARISING IN ANY WAY OUT OF THE USE OF THIS SOFTWARE, EVEN IF ADVISED OF THE
 * POSSIBILITY OF SUCH DAMAGE.
 */
/*
 * Copyright (c) 2005-2008 Nominet UK (www.nic.uk)
 * All rights reserved.
 * Contributors: Ben Laurie, Rachel Willmer. The Contributors have asserted
 * their moral rights under the UK Copyright Design and Patents Act 1988 to
 * be recorded as the authors of this copyright work.
 *
 * Licensed under the Apache License, Version 2.0 (the "License"); you may not
 * use this file except in compliance with the License.
 *
 * You may obtain a copy of the License at
 *     http://www.apache.org/licenses/LICENSE-2.0
 *
 * Unless required by applicable law or agreed to in writing, software
 * distributed under the License is distributed on an "AS IS" BASIS,
 * WITHOUT WARRANTIES OR CONDITIONS OF ANY KIND, either express or implied.
 *
 * See the License for the specific language governing permissions and
 * limitations under the License.
 */

/** \file
 */
#include "config.h"

#ifdef HAVE_SYS_CDEFS_H
#include <sys/cdefs.h>
#endif

#if defined(__NetBSD__)
__COPYRIGHT("@(#) Copyright (c) 2009 The NetBSD Foundation, Inc. All rights reserved.");
__RCSID("$NetBSD: signature.c,v 1.34 2012/03/05 02:20:18 christos Exp $");
#endif

#include <sys/types.h>
#include <sys/param.h>

#ifdef HAVE_FCNTL_H
#include <fcntl.h>
#endif

#include <string.h>
#include <stdlib.h>

#ifdef HAVE_UNISTD_H
#include <unistd.h>
#endif

#include "bn.h"
#include "signature.h"
#include "crypto.h"
#include "create.h"
#include "rnpsdk.h"
#include "readerwriter.h"
#include "validate.h"
#include "rnpdefs.h"
#include "rnpdigest.h"

/** \ingroup Core_Create
 * needed for signature creation
 */
struct pgp_create_sig_t {
    pgp_hash_t    hash;
    pgp_sig_t     sig;
    pgp_memory_t *mem;
    pgp_output_t *output;  /* how to do the writing */
    unsigned      hashoff; /* hashed count offset */
    unsigned      hashlen;
    unsigned      unhashoff;
};

/**
   \ingroup Core_Signature
   Creates new pgp_create_sig_t
   \return new pgp_create_sig_t
   \note It is the caller's responsibility to call pgp_create_sig_delete()
   \sa pgp_create_sig_delete()
*/
pgp_create_sig_t *
pgp_create_sig_new(void)
{
    return calloc(1, sizeof(pgp_create_sig_t));
}

/**
   \ingroup Core_Signature
   Free signature and memory associated with it
   \param sig struct to free
   \sa pgp_create_sig_new()
*/
void
pgp_create_sig_delete(pgp_create_sig_t *sig)
{
    pgp_output_delete(sig->output);
    sig->output = NULL;
    free(sig);
}

#if 0
void
pgp_dump_sig(pgp_sig_t *sig)
{
}
#endif

/* XXX: both this and verify would be clearer if the signature were */
/* treated as an MPI. */
static int
rsa_sign(pgp_hash_t *            hash,
         const pgp_rsa_pubkey_t *pubrsa,
         const pgp_rsa_seckey_t *secrsa,
         pgp_output_t *          out)
{
    unsigned hash_size;
    int      sig_size = 0;
    uint8_t  hashbuf[128];
    uint8_t  sigbuf[RNP_BUFSIZ];
    BIGNUM * bn;

    pgp_hash_alg_t hash_alg = pgp_hash_alg_type(hash);

    hash_size = pgp_hash_finish(hash, hashbuf);

    /**
    * The high 16 bits (first two octets) of the hash are included
    * in the Signature packet to provide a quick test to reject
    * some invalid signatures. - RFC 4880
    */
    pgp_write(out, &hashbuf[0], 2);

    sig_size = pgp_rsa_pkcs1_sign_hash(
      sigbuf, sizeof(sigbuf), hash_alg, hashbuf, hash_size, secrsa, pubrsa);
    if (sig_size == 0) {
        (void) fprintf(stderr, "rsa_sign: pgp_rsa_pkcs1_sign_hash failed\n");
        return 0;
    }
    bn = BN_bin2bn(sigbuf, sig_size, NULL);
    pgp_write_mpi(out, bn);
    BN_free(bn);
    return 1;
}

static int
dsa_sign(pgp_hash_t *            hash,
         const pgp_dsa_pubkey_t *dsa,
         const pgp_dsa_seckey_t *sdsa,
         pgp_output_t *          output)
{
    unsigned hashsize;
    unsigned t;
    uint8_t  hashbuf[RNP_BUFSIZ];
    DSA_SIG *dsasig;

    /* hashsize must be "equal in size to the number of bits of q,  */
    /* the group generated by the DSA key's generator value */
    /* 160/8 = 20 */

    hashsize = 20;

    /* finalise hash */
    t = pgp_hash_finish(hash, &hashbuf[0]);
    if (t != 20) {
        (void) fprintf(stderr, "dsa_sign: hashfinish not 20\n");
        return 0;
    }

    pgp_write(output, &hashbuf[0], 2);

    /* write signature to buf */
    dsasig = pgp_dsa_sign(hashbuf, hashsize, sdsa, dsa);

    /* convert and write the sig out to memory */
    pgp_write_mpi(output, dsasig->r);
    pgp_write_mpi(output, dsasig->s);
    DSA_SIG_free(dsasig);
    return 1;
}

static unsigned
rsa_verify(pgp_hash_alg_t          hash_alg,
           const uint8_t *         hash,
           size_t                  hash_length,
           const pgp_rsa_sig_t *   sig,
           const pgp_rsa_pubkey_t *pubrsa)
{
    size_t  sigbuf_len = 0;
    size_t  keysize;
    uint8_t sigbuf[RNP_BUFSIZ];

    keysize = BN_num_bytes(pubrsa->n);
    /* RSA key can't be bigger than 65535 bits, so... */
    if (keysize > sizeof(sigbuf)) {
        (void) fprintf(stderr, "rsa_verify: keysize too big\n");
        return 0;
    }
    if ((unsigned) BN_num_bits(sig->sig) > 8 * sizeof(sigbuf)) {
        (void) fprintf(stderr, "rsa_verify: BN_numbits too big\n");
        return 0;
    }
    BN_bn2bin(sig->sig, sigbuf);

    sigbuf_len = (BN_num_bits(sig->sig) + 7) / 8;

    return pgp_rsa_pkcs1_verify_hash(sigbuf, sigbuf_len, hash_alg, hash, hash_length, pubrsa);
}

static void
hash_add_key(pgp_hash_t *hash, const pgp_pubkey_t *key)
{
    pgp_memory_t * mem = pgp_memory_new();
    const unsigned dontmakepacket = 0;
    size_t         len;

    pgp_build_pubkey(mem, key, dontmakepacket);
    len = pgp_mem_len(mem);
    pgp_hash_add_int(hash, 0x99, 1);
    pgp_hash_add_int(hash, (unsigned) len, 2);
    pgp_hash_add(hash, pgp_mem_data(mem), (unsigned) len);
    pgp_memory_free(mem);
}

static void
init_key_sig(pgp_hash_t *hash, const pgp_sig_t *sig, const pgp_pubkey_t *key)
{
    pgp_hash_create(hash, sig->info.hash_alg);
    hash_add_key(hash, key);
}

static void
hash_add_trailer(pgp_hash_t *hash, const pgp_sig_t *sig, const uint8_t *raw_packet)
{
    if (sig->info.version == PGP_V4) {
        if (raw_packet) {
            pgp_hash_add(
              hash, raw_packet + sig->v4_hashstart, (unsigned) sig->info.v4_hashlen);
        }
        pgp_hash_add_int(hash, (unsigned) sig->info.version, 1);
        pgp_hash_add_int(hash, 0xff, 1);
        pgp_hash_add_int(hash, (unsigned) sig->info.v4_hashlen, 4);
    } else {
        pgp_hash_add_int(hash, (unsigned) sig->info.type, 1);
        pgp_hash_add_int(hash, (unsigned) sig->info.birthtime, 4);
    }
}

/**
   \ingroup Core_Signature
   \brief Checks a signature
   \param hash Signature Hash to be checked
   \param length Signature Length
   \param sig The Signature to be checked
   \param signer The signer's public key
   \return 1 if good; else 0
*/
unsigned
pgp_check_sig(const uint8_t *     hash,
              unsigned            length,
              const pgp_sig_t *   sig,
              const pgp_pubkey_t *signer)
{
<<<<<<< HEAD
	unsigned   ret;

	if (rnp_get_debug(__FILE__)) {
		hexdump(stdout, "hash", hash, length);
	}
	ret = 0;
	switch (sig->info.key_alg) {
	case PGP_PKA_DSA:
		ret = pgp_dsa_verify(hash, length, &sig->info.sig.dsa,
				&signer->key.dsa);
		break;

	case PGP_PKA_RSA:
		ret = rsa_verify(sig->info.hash_alg,
                                 hash, length,
                                 &sig->info.sig.rsa,
                                 &signer->key.rsa);
		break;

	default:
		(void) fprintf(stderr, "pgp_check_sig: unusual alg\n");
		ret = 0;
	}

	return ret;
=======
    unsigned ret;

    if (rnp_get_debug(__FILE__)) {
        hexdump(stdout, "hash", hash, length);
    }
    ret = 0;
    switch (sig->info.key_alg) {
    case PGP_PKA_DSA:
        ret = pgp_dsa_verify(hash, length, &sig->info.sig.dsa, &signer->key.dsa);
        break;

    case PGP_PKA_RSA:
        ret =
          rsa_verify(sig->info.hash_alg, hash, length, &sig->info.sig.rsa, &signer->key.rsa);
        break;

    default:
        (void) fprintf(stderr, "pgp_check_sig: unusual alg\n");
        ret = 0;
    }

    return ret;
>>>>>>> 54956643
}

static unsigned
hash_and_check_sig(pgp_hash_t *hash, const pgp_sig_t *sig, const pgp_pubkey_t *signer)
{
    uint8_t  hashout[PGP_MAX_HASH_SIZE];
    unsigned n;

    n = pgp_hash_finish(hash, hashout);
    return pgp_check_sig(hashout, n, sig, signer);
}

static unsigned
finalise_sig(pgp_hash_t *        hash,
             const pgp_sig_t *   sig,
             const pgp_pubkey_t *signer,
             const uint8_t *     raw_packet)
{
    hash_add_trailer(hash, sig, raw_packet);
    return hash_and_check_sig(hash, sig, signer);
}

/**
 * \ingroup Core_Signature
 *
 * \brief Verify a certification signature.
 *
 * \param key The public key that was signed.
 * \param id The user ID that was signed
 * \param sig The signature.
 * \param signer The public key of the signer.
 * \param raw_packet The raw signature packet.
 * \return 1 if OK; else 0
 */
unsigned
pgp_check_useridcert_sig(const pgp_pubkey_t *key,
                         const uint8_t *     id,
                         const pgp_sig_t *   sig,
                         const pgp_pubkey_t *signer,
                         const uint8_t *     raw_packet)
{
    pgp_hash_t hash;
    size_t     userid_len;

    userid_len = strlen((const char *) id);
    init_key_sig(&hash, sig, key);
    if (sig->info.version == PGP_V4) {
        pgp_hash_add_int(&hash, 0xb4, 1);
        pgp_hash_add_int(&hash, (unsigned) userid_len, 4);
    }
    pgp_hash_add(&hash, id, (unsigned) userid_len);
    return finalise_sig(&hash, sig, signer, raw_packet);
}

/**
 * \ingroup Core_Signature
 *
 * Verify a certification signature.
 *
 * \param key The public key that was signed.
 * \param attribute The user attribute that was signed
 * \param sig The signature.
 * \param signer The public key of the signer.
 * \param raw_packet The raw signature packet.
 * \return 1 if OK; else 0
 */
unsigned
pgp_check_userattrcert_sig(const pgp_pubkey_t *key,
                           const pgp_data_t *  attribute,
                           const pgp_sig_t *   sig,
                           const pgp_pubkey_t *signer,
                           const uint8_t *     raw_packet)
{
    pgp_hash_t hash;

    init_key_sig(&hash, sig, key);
    if (sig->info.version == PGP_V4) {
        pgp_hash_add_int(&hash, 0xd1, 1);
        pgp_hash_add_int(&hash, (unsigned) attribute->len, 4);
    }
    pgp_hash_add(&hash, attribute->contents, (unsigned) attribute->len);
    return finalise_sig(&hash, sig, signer, raw_packet);
}

/**
 * \ingroup Core_Signature
 *
 * Verify a subkey signature.
 *
 * \param key The public key whose subkey was signed.
 * \param subkey The subkey of the public key that was signed.
 * \param sig The signature.
 * \param signer The public key of the signer.
 * \param raw_packet The raw signature packet.
 * \return 1 if OK; else 0
 */
unsigned
pgp_check_subkey_sig(const pgp_pubkey_t *key,
                     const pgp_pubkey_t *subkey,
                     const pgp_sig_t *   sig,
                     const pgp_pubkey_t *signer,
                     const uint8_t *     raw_packet)
{
    pgp_hash_t hash;
    unsigned   ret;

    init_key_sig(&hash, sig, key);
    hash_add_key(&hash, subkey);
    ret = finalise_sig(&hash, sig, signer, raw_packet);
    return ret;
}

/**
 * \ingroup Core_Signature
 *
 * Verify a direct signature.
 *
 * \param key The public key which was signed.
 * \param sig The signature.
 * \param signer The public key of the signer.
 * \param raw_packet The raw signature packet.
 * \return 1 if OK; else 0
 */
unsigned
pgp_check_direct_sig(const pgp_pubkey_t *key,
                     const pgp_sig_t *   sig,
                     const pgp_pubkey_t *signer,
                     const uint8_t *     raw_packet)
{
    pgp_hash_t hash;
    unsigned   ret;

    init_key_sig(&hash, sig, key);
    ret = finalise_sig(&hash, sig, signer, raw_packet);
    return ret;
}

/**
 * \ingroup Core_Signature
 *
 * Verify a signature on a hash (the hash will have already been fed
 * the material that was being signed, for example signed cleartext).
 *
 * \param hash A hash structure of appropriate type that has been fed
 * the material to be signed. This MUST NOT have been finalised.
 * \param sig The signature to be verified.
 * \param signer The public key of the signer.
 * \return 1 if OK; else 0
 */
unsigned
pgp_check_hash_sig(pgp_hash_t *hash, const pgp_sig_t *sig, const pgp_pubkey_t *signer)
{
    return (sig->info.hash_alg == pgp_hash_alg_type(hash)) ?
             finalise_sig(hash, sig, signer, NULL) :
             0;
}

static void
start_sig_in_mem(pgp_create_sig_t *sig)
{
    /* since this has subpackets and stuff, we have to buffer the whole */
    /* thing to get counts before writing. */
    sig->mem = pgp_memory_new();
    pgp_memory_init(sig->mem, 100);
    pgp_writer_set_memory(sig->output, sig->mem);

    /* write nearly up to the first subpacket */
    pgp_write_scalar(sig->output, (unsigned) sig->sig.info.version, 1);
    pgp_write_scalar(sig->output, (unsigned) sig->sig.info.type, 1);
    pgp_write_scalar(sig->output, (unsigned) sig->sig.info.key_alg, 1);
    pgp_write_scalar(sig->output, (unsigned) sig->sig.info.hash_alg, 1);

    /* dummy hashed subpacket count */
    sig->hashoff = (unsigned) pgp_mem_len(sig->mem);
    pgp_write_scalar(sig->output, 0, 2);
}

/**
 * \ingroup Core_Signature
 *
 * pgp_sig_start() creates a V4 public key signature with a SHA1 hash.
 *
 * \param sig The signature structure to initialise
 * \param key The public key to be signed
 * \param id The user ID being bound to the key
 * \param type Signature type
 */
void
pgp_sig_start_key_sig(pgp_create_sig_t *  sig,
                      const pgp_pubkey_t *key,
                      const uint8_t *     id,
                      pgp_sig_type_t      type)
{
    sig->output = pgp_output_new();

    /* XXX:  refactor with check (in several ways - check should
     * probably use the buffered writer to construct packets
     * (done), and also should share code for hash calculation) */
    sig->sig.info.version = PGP_V4;
    sig->sig.info.hash_alg = PGP_HASH_SHA1;
    sig->sig.info.key_alg = key->alg;
    sig->sig.info.type = type;
    sig->hashlen = (unsigned) -1;
    init_key_sig(&sig->hash, &sig->sig, key);
    pgp_hash_add_int(&sig->hash, 0xb4, 1);
    pgp_hash_add_int(&sig->hash, (unsigned) strlen((const char *) id), 4);
    pgp_hash_add(&sig->hash, id, (unsigned) strlen((const char *) id));
    start_sig_in_mem(sig);
}

void
pgp_sig_start_subkey_sig(pgp_create_sig_t *  sig,
                         const pgp_pubkey_t *key,
                         const pgp_pubkey_t *subkey,
                         pgp_sig_type_t      type)
{
    sig->output = pgp_output_new();

    sig->sig.info.version = PGP_V4;
    sig->sig.info.hash_alg = PGP_HASH_SHA1;
    sig->sig.info.key_alg = key->alg;
    sig->sig.info.type = type;
    sig->hashlen = (unsigned) -1;
    init_key_sig(&sig->hash, &sig->sig, key);
    hash_add_key(&sig->hash, subkey);
    start_sig_in_mem(sig);
}

/**
 * \ingroup Core_Signature
 *
 * Create a V4 public key signature over some cleartext.
 *
 * \param sig The signature structure to initialise
 * \param id
 * \param type
 * \todo Expand description. Allow other hashes.
 */

void
pgp_start_sig(pgp_create_sig_t *   sig,
              const pgp_seckey_t * key,
              const pgp_hash_alg_t hash,
              const pgp_sig_type_t type)
{
<<<<<<< HEAD
	sig->output = pgp_output_new();

	/* XXX:  refactor with check (in several ways - check should
	 * probably use the buffered writer to construct packets
	 * (done), and also should share code for hash calculation) */
	sig->sig.info.version = PGP_V4;
	sig->sig.info.key_alg = key->pubkey.alg;
	sig->sig.info.hash_alg = hash;
	sig->sig.info.type = type;

	sig->hashlen = (unsigned)-1;

	if (rnp_get_debug(__FILE__)) {
		fprintf(stderr, "initialising hash for sig in mem\n");
	}
        pgp_hash_create(&sig->hash, sig->sig.info.hash_alg);
	start_sig_in_mem(sig);
=======
    sig->output = pgp_output_new();

    /* XXX:  refactor with check (in several ways - check should
     * probably use the buffered writer to construct packets
     * (done), and also should share code for hash calculation) */
    sig->sig.info.version = PGP_V4;
    sig->sig.info.key_alg = key->pubkey.alg;
    sig->sig.info.hash_alg = hash;
    sig->sig.info.type = type;

    sig->hashlen = (unsigned) -1;

    if (rnp_get_debug(__FILE__)) {
        fprintf(stderr, "initialising hash for sig in mem\n");
    }
    pgp_hash_create(&sig->hash, sig->sig.info.hash_alg);
    start_sig_in_mem(sig);
>>>>>>> 54956643
}

/**
 * \ingroup Core_Signature
 *
 * Add plaintext data to a signature-to-be.
 *
 * \param sig The signature-to-be.
 * \param buf The plaintext data.
 * \param length The amount of plaintext data.
 */
void
pgp_sig_add_data(pgp_create_sig_t *sig, const void *buf, size_t length)
{
    pgp_hash_add(&sig->hash, buf, (unsigned) length);
}

/**
 * \ingroup Core_Signature
 *
 * Mark the end of the hashed subpackets in the signature
 *
 * \param sig
 */

unsigned
pgp_end_hashed_subpkts(pgp_create_sig_t *sig)
{
    sig->hashlen = (unsigned) (pgp_mem_len(sig->mem) - sig->hashoff - 2);
    pgp_memory_place_int(sig->mem, sig->hashoff, sig->hashlen, 2);
    /* dummy unhashed subpacket count */
    sig->unhashoff = (unsigned) pgp_mem_len(sig->mem);
    return pgp_write_scalar(sig->output, 0, 2);
}

/**
 * \ingroup Core_Signature
 *
 * Write out a signature
 *
 * \param sig
 * \param key
 * \param seckey
 * \param info
 *
 */

unsigned
pgp_write_sig(pgp_output_t *      output,
              pgp_create_sig_t *  sig,
              const pgp_pubkey_t *key,
              const pgp_seckey_t *seckey)
{
<<<<<<< HEAD
	unsigned	ret = 0;
	size_t		len = pgp_mem_len(sig->mem);

	/* check key not decrypted */
	switch (seckey->pubkey.alg) {
	case PGP_PKA_RSA:
	case PGP_PKA_RSA_ENCRYPT_ONLY:
	case PGP_PKA_RSA_SIGN_ONLY:
		if (seckey->key.rsa.d == NULL) {
			(void) fprintf(stderr, "pgp_write_sig: null rsa.d\n");
			return 0;
		}
		break;

	case PGP_PKA_DSA:
		if (seckey->key.dsa.x == NULL) {
			(void) fprintf(stderr, "pgp_write_sig: null dsa.x\n");
			return 0;
		}
		break;

	default:
		(void) fprintf(stderr, "Unsupported algorithm %d\n",
				seckey->pubkey.alg);
		return 0;
	}

	if (sig->hashlen == (unsigned) -1) {
		(void) fprintf(stderr,
				"ops_write_sig: bad hashed data len\n");
		return 0;
	}

	pgp_memory_place_int(sig->mem, sig->unhashoff,
			     (unsigned)(len - sig->unhashoff - 2), 2);

	/* add the packet from version number to end of hashed subpackets */
	if (rnp_get_debug(__FILE__)) {
		(void) fprintf(stderr, "ops_write_sig: hashed packet info\n");
	}
	pgp_hash_add(&sig->hash, pgp_mem_data(sig->mem), sig->unhashoff);

	/* add final trailer */
	pgp_hash_add_int(&sig->hash, (unsigned)sig->sig.info.version, 1);
	pgp_hash_add_int(&sig->hash, 0xff, 1);
	/* +6 for version, type, pk alg, hash alg, hashed subpacket length */
	pgp_hash_add_int(&sig->hash, sig->hashlen + 6, 4);

	if (rnp_get_debug(__FILE__)) {
		(void) fprintf(stderr, "ops_write_sig: done writing hashed\n");
	}
	/* XXX: technically, we could figure out how big the signature is */
	/* and write it directly to the output instead of via memory. */
	switch (seckey->pubkey.alg) {
	case PGP_PKA_RSA:
	case PGP_PKA_RSA_ENCRYPT_ONLY:
	case PGP_PKA_RSA_SIGN_ONLY:
		if (!rsa_sign(&sig->hash, &key->key.rsa, &seckey->key.rsa,
				sig->output)) {
			(void) fprintf(stderr,
				"pgp_write_sig: rsa_sign failure\n");
			return 0;
		}
		break;

	case PGP_PKA_DSA:
		if (!dsa_sign(&sig->hash, &key->key.dsa, &seckey->key.dsa,
				sig->output)) {
			(void) fprintf(stderr,
				"pgp_write_sig: dsa_sign failure\n");
			return 0;
		}
		break;

	default:
		(void) fprintf(stderr, "Unsupported algorithm %d\n",
					seckey->pubkey.alg);
		return 0;
	}

	ret = pgp_write_ptag(output, PGP_PTAG_CT_SIGNATURE);
	if (ret) {
		len = pgp_mem_len(sig->mem);
		ret = pgp_write_length(output, (unsigned)len) &&
			pgp_write(output, pgp_mem_data(sig->mem), (unsigned)len);
	}
	pgp_memory_free(sig->mem);

	if (ret == 0) {
		PGP_ERROR_1(&output->errors, PGP_E_W, "%s",
		    "Cannot write signature");
	}
	return ret;
=======
    unsigned ret = 0;
    size_t   len = pgp_mem_len(sig->mem);

    /* check key not decrypted */
    switch (seckey->pubkey.alg) {
    case PGP_PKA_RSA:
    case PGP_PKA_RSA_ENCRYPT_ONLY:
    case PGP_PKA_RSA_SIGN_ONLY:
        if (seckey->key.rsa.d == NULL) {
            (void) fprintf(stderr, "pgp_write_sig: null rsa.d\n");
            return 0;
        }
        break;

    case PGP_PKA_DSA:
        if (seckey->key.dsa.x == NULL) {
            (void) fprintf(stderr, "pgp_write_sig: null dsa.x\n");
            return 0;
        }
        break;

    default:
        (void) fprintf(stderr, "Unsupported algorithm %d\n", seckey->pubkey.alg);
        return 0;
    }

    if (sig->hashlen == (unsigned) -1) {
        (void) fprintf(stderr, "ops_write_sig: bad hashed data len\n");
        return 0;
    }

    pgp_memory_place_int(sig->mem, sig->unhashoff, (unsigned) (len - sig->unhashoff - 2), 2);

    /* add the packet from version number to end of hashed subpackets */
    if (rnp_get_debug(__FILE__)) {
        (void) fprintf(stderr, "ops_write_sig: hashed packet info\n");
    }
    pgp_hash_add(&sig->hash, pgp_mem_data(sig->mem), sig->unhashoff);

    /* add final trailer */
    pgp_hash_add_int(&sig->hash, (unsigned) sig->sig.info.version, 1);
    pgp_hash_add_int(&sig->hash, 0xff, 1);
    /* +6 for version, type, pk alg, hash alg, hashed subpacket length */
    pgp_hash_add_int(&sig->hash, sig->hashlen + 6, 4);

    if (rnp_get_debug(__FILE__)) {
        (void) fprintf(stderr, "ops_write_sig: done writing hashed\n");
    }
    /* XXX: technically, we could figure out how big the signature is */
    /* and write it directly to the output instead of via memory. */
    switch (seckey->pubkey.alg) {
    case PGP_PKA_RSA:
    case PGP_PKA_RSA_ENCRYPT_ONLY:
    case PGP_PKA_RSA_SIGN_ONLY:
        if (!rsa_sign(&sig->hash, &key->key.rsa, &seckey->key.rsa, sig->output)) {
            (void) fprintf(stderr, "pgp_write_sig: rsa_sign failure\n");
            return 0;
        }
        break;

    case PGP_PKA_DSA:
        if (!dsa_sign(&sig->hash, &key->key.dsa, &seckey->key.dsa, sig->output)) {
            (void) fprintf(stderr, "pgp_write_sig: dsa_sign failure\n");
            return 0;
        }
        break;

    default:
        (void) fprintf(stderr, "Unsupported algorithm %d\n", seckey->pubkey.alg);
        return 0;
    }

    ret = pgp_write_ptag(output, PGP_PTAG_CT_SIGNATURE);
    if (ret) {
        len = pgp_mem_len(sig->mem);
        ret = pgp_write_length(output, (unsigned) len) &&
              pgp_write(output, pgp_mem_data(sig->mem), (unsigned) len);
    }
    pgp_memory_free(sig->mem);

    if (ret == 0) {
        PGP_ERROR_1(&output->errors, PGP_E_W, "%s", "Cannot write signature");
    }
    return ret;
>>>>>>> 54956643
}

/* add a time stamp to the output */
unsigned
pgp_add_time(pgp_create_sig_t *sig, int64_t when, const char *type)
{
    pgp_content_enum tag;

    tag =
      (strcmp(type, "birth") == 0) ? PGP_PTAG_SS_CREATION_TIME : PGP_PTAG_SS_EXPIRATION_TIME;
    /* just do 32-bit timestamps for just now - it's in the protocol */
    return pgp_write_ss_header(sig->output, 5, tag) &&
           pgp_write_scalar(sig->output, (uint32_t) when, (unsigned) sizeof(uint32_t));
}

/**
 * \ingroup Core_Signature
 *
 * Adds issuer's key ID to the signature
 *
 * \param sig
 * \param keyid
 */

unsigned
pgp_add_issuer_keyid(pgp_create_sig_t *sig, const uint8_t keyid[PGP_KEY_ID_SIZE])
{
    return pgp_write_ss_header(sig->output, PGP_KEY_ID_SIZE + 1, PGP_PTAG_SS_ISSUER_KEY_ID) &&
           pgp_write(sig->output, keyid, PGP_KEY_ID_SIZE);
}

/**
 * \ingroup Core_Signature
 *
 * Adds primary user ID to the signature
 *
 * \param sig
 * \param primary
 */
void
pgp_add_primary_userid(pgp_create_sig_t *sig, unsigned primary)
{
    pgp_write_ss_header(sig->output, 2, PGP_PTAG_SS_PRIMARY_USER_ID);
    pgp_write_scalar(sig->output, primary, 1);
}

/**
 * \ingroup Core_Signature
 *
 * Get the hash structure in use for the signature.
 *
 * \param sig The signature structure.
 * \return The hash structure.
 */
pgp_hash_t *
pgp_sig_get_hash(pgp_create_sig_t *sig)
{
    return &sig->hash;
}

/* open up an output file */
static int
open_output_file(pgp_output_t **output,
                 const char *   inname,
                 const char *   outname,
                 const char *   suffix,
                 const unsigned overwrite)
{
    int fd;

    /* setup output file */
    if (outname) {
        fd = pgp_setup_file_write(output, outname, overwrite);
    } else {
        unsigned flen = (unsigned) (strlen(inname) + 4 + 1);
        char *   f = NULL;

        if ((f = calloc(1, flen)) == NULL) {
            (void) fprintf(stderr, "open_output_file: bad alloc\n");
            fd = -1;
        } else {
            (void) snprintf(f, flen, "%s.%s", inname, suffix);
            fd = pgp_setup_file_write(output, f, overwrite);
            free(f);
        }
    }
    return fd;
}

/**
\ingroup HighLevel_Sign
\brief Sign a file
\param inname Input filename
\param outname Output filename. If NULL, a name is constructed from the input filename.
\param seckey Secret Key to use for signing
\param armored Write armoured text, if set.
\param overwrite May overwrite existing file, if set.
\return 1 if OK; else 0;

*/
unsigned
pgp_sign_file(pgp_io_t *          io,
              const char *        inname,
              const char *        outname,
              const pgp_seckey_t *seckey,
              const char *        hashname,
              const int64_t       from,
              const uint64_t      duration,
              const unsigned      armored,
              const unsigned      cleartext,
              const unsigned      overwrite)
{
    pgp_create_sig_t *sig;
    pgp_sig_type_t    sig_type;
    pgp_hash_alg_t    hash_alg;
    pgp_memory_t *    infile;
    pgp_output_t *    output;
    pgp_hash_t *      hash;
    unsigned          ret;
    uint8_t           keyid[PGP_KEY_ID_SIZE];
    int               fd_out;

    sig = NULL;
    sig_type = PGP_SIG_BINARY;
    infile = NULL;
    output = NULL;
    hash = NULL;
    fd_out = 0;

    /* find the hash algorithm */
    hash_alg = pgp_str_to_hash_alg(hashname);
    if (hash_alg == PGP_HASH_UNKNOWN) {
        (void) fprintf(io->errs, "pgp_sign_file: unknown hash algorithm: \"%s\"\n", hashname);
        return 0;
    }

    /* read input file into buf */
    infile = pgp_memory_new();
    if (!pgp_mem_readfile(infile, inname)) {
        return 0;
    }

    /* setup output file */
    fd_out = open_output_file(&output, inname, outname, (armored) ? "asc" : "gpg", overwrite);
    if (fd_out < 0) {
        pgp_memory_free(infile);
        return 0;
    }

    /* set up signature */
    sig = pgp_create_sig_new();
    if (!sig) {
        pgp_memory_free(infile);
        pgp_teardown_file_write(output, fd_out);
        return 0;
    }

    pgp_start_sig(sig, seckey, hash_alg, sig_type);

    if (cleartext) {
        if (pgp_writer_push_clearsigned(output, sig) != 1) {
            return 0;
        }

        /* Do the signing */
        pgp_write(output, pgp_mem_data(infile), (unsigned) pgp_mem_len(infile));
        pgp_memory_free(infile);

        /* add signature with subpackets: */
        /* - creation time */
        /* - key id */
        ret = pgp_writer_use_armored_sig(output) &&
              pgp_add_time(sig, (int64_t) from, "birth") &&
              pgp_add_time(sig, (int64_t) duration, "expiration");
        if (ret == 0) {
            pgp_teardown_file_write(output, fd_out);
            return 0;
        }

        pgp_keyid(keyid, PGP_KEY_ID_SIZE, &seckey->pubkey, hash_alg);
        ret = pgp_add_issuer_keyid(sig, keyid) && pgp_end_hashed_subpkts(sig) &&
              pgp_write_sig(output, sig, &seckey->pubkey, seckey);

        pgp_teardown_file_write(output, fd_out);

        if (ret == 0) {
            PGP_ERROR_1(&output->errors, PGP_E_W, "%s", "Cannot sign file as cleartext");
        }
    } else {
        /* set armoured/not armoured here */
        if (armored) {
            pgp_writer_push_armor_msg(output);
        }

        /* write one_pass_sig */
        pgp_write_one_pass_sig(output, seckey, hash_alg, sig_type);

        /* hash file contents */
        hash = pgp_sig_get_hash(sig);
        pgp_hash_add(hash, pgp_mem_data(infile), (unsigned) pgp_mem_len(infile));

#if 1
        /* output file contents as Literal Data packet */
        pgp_write_litdata(
          output, pgp_mem_data(infile), (const int) pgp_mem_len(infile), PGP_LDT_BINARY);
#else
        /* XXX - agc - sync with writer.c 1094 for ops_writez */
        pgp_setup_memory_write(&litoutput, &litmem, bufsz);
        pgp_setup_memory_write(&zoutput, &zmem, bufsz);
                pgp_write_litdata(litoutput,
			pgp_mem_data(pgp_mem_data(infile),
			(const int)pgp_mem_len(infile), PGP_LDT_BINARY);
		pgp_writez(zoutput, pgp_mem_data(litmem), pgp_mem_len(litmem));
#endif

        /* add creation time to signature */
        pgp_add_time(sig, (int64_t) from, "birth");
        pgp_add_time(sig, (int64_t) duration, "expiration");
        /* add key id to signature */
        pgp_keyid(keyid, PGP_KEY_ID_SIZE, &seckey->pubkey, hash_alg);
        pgp_add_issuer_keyid(sig, keyid);
        pgp_end_hashed_subpkts(sig);
        pgp_write_sig(output, sig, &seckey->pubkey, seckey);

        /* tidy up */
        pgp_teardown_file_write(output, fd_out);

        pgp_create_sig_delete(sig);
        pgp_memory_free(infile);

        ret = 1;
    }

    return ret;
}

/**
\ingroup HighLevel_Sign
\brief Signs a buffer
\param input Input text to be signed
\param input_len Length of input text
\param sig_type Signature type
\param seckey Secret Key
\param armored Write armoured text, if set
\return New pgp_memory_t struct containing signed text
\note It is the caller's responsibility to call pgp_memory_free(me)

*/
pgp_memory_t *
pgp_sign_buf(pgp_io_t *          io,
             const void *        input,
             const size_t        insize,
             const pgp_seckey_t *seckey,
             const int64_t       from,
             const uint64_t      duration,
             const char *        hashname,
             const unsigned      armored,
             const unsigned      cleartext)
{
<<<<<<< HEAD
	pgp_litdata_enum	 ld_type;
	pgp_create_sig_t	*sig;
	pgp_sig_type_t	 sig_type;
	pgp_hash_alg_t	 hash_alg;
	pgp_output_t		*output;
	pgp_memory_t		*mem;
	uint8_t			 keyid[PGP_KEY_ID_SIZE];
	pgp_hash_t		*hash;
	unsigned		 ret;

	sig = NULL;
	sig_type = PGP_SIG_BINARY;
	output = NULL;
	mem = pgp_memory_new();
	hash = NULL;
	ret = 0;

	hash_alg = pgp_str_to_hash_alg(hashname);
	if (hash_alg == PGP_HASH_UNKNOWN) {
		(void) fprintf(io->errs,
			"pgp_sign_buf: unknown hash algorithm: \"%s\"\n",
			hashname);
		return NULL;
	}

	/* setup literal data packet type */
	ld_type = (cleartext) ? PGP_LDT_TEXT : PGP_LDT_BINARY;

	if (input == NULL) {
		(void) fprintf(io->errs,
			"pgp_sign_buf: null input\n");
		return NULL;
	}

	/* set up signature */
	if ((sig = pgp_create_sig_new()) == NULL) {
		return NULL;
	}
	pgp_start_sig(sig, seckey, hash_alg, sig_type);

	/* setup writer */
	pgp_setup_memory_write(&output, &mem, insize);

	if (cleartext) {
		/* Do the signing */
		/* add signature with subpackets: */
		/* - creation time */
		/* - key id */
		ret = pgp_writer_push_clearsigned(output, sig) &&
			pgp_write(output, input, (unsigned)insize) &&
			pgp_writer_use_armored_sig(output) &&
			pgp_add_time(sig, from, "birth") &&
			pgp_add_time(sig, (int64_t)duration, "expiration");
		if (ret == 0) {
			return NULL;
		}
		pgp_keyid(keyid, PGP_KEY_ID_SIZE, &seckey->pubkey, hash_alg);
		ret = pgp_add_issuer_keyid(sig, keyid) &&
			pgp_end_hashed_subpkts(sig) &&
			pgp_write_sig(output, sig, &seckey->pubkey, seckey);

		pgp_writer_close(output);
		pgp_output_delete(output);
		pgp_create_sig_delete(sig);
	} else {
		/* set armoured/not armoured here */
		if (armored) {
			pgp_writer_push_armor_msg(output);
		}
		if (rnp_get_debug(__FILE__)) {
			fprintf(io->errs, "** Writing out one pass sig\n");
		}
		/* write one_pass_sig */
		pgp_write_one_pass_sig(output, seckey, hash_alg, sig_type);

		/* hash memory */
		hash = pgp_sig_get_hash(sig);
		pgp_hash_add(hash, input, (unsigned)insize);

		/* output file contents as Literal Data packet */
		if (rnp_get_debug(__FILE__)) {
			(void) fprintf(stderr, "** Writing out data now\n");
		}
		pgp_write_litdata(output, input, (const int)insize, ld_type);
		if (rnp_get_debug(__FILE__)) {
			fprintf(stderr, "** After Writing out data now\n");
		}

		/* add creation time to signature */
		pgp_add_time(sig, from, "birth");
		pgp_add_time(sig, (int64_t)duration, "expiration");
		/* add key id to signature */
		pgp_keyid(keyid, PGP_KEY_ID_SIZE, &seckey->pubkey, hash_alg);
		pgp_add_issuer_keyid(sig, keyid);
		pgp_end_hashed_subpkts(sig);

		/* write out sig */
		pgp_write_sig(output, sig, &seckey->pubkey, seckey);

		/* tidy up */
		pgp_writer_close(output);
		pgp_create_sig_delete(sig);
	}
	return mem;
=======
    pgp_litdata_enum  ld_type;
    pgp_create_sig_t *sig;
    pgp_sig_type_t    sig_type;
    pgp_hash_alg_t    hash_alg;
    pgp_output_t *    output;
    pgp_memory_t *    mem;
    uint8_t           keyid[PGP_KEY_ID_SIZE];
    pgp_hash_t *      hash;
    unsigned          ret;

    sig = NULL;
    sig_type = PGP_SIG_BINARY;
    output = NULL;
    mem = pgp_memory_new();
    hash = NULL;
    ret = 0;

    hash_alg = pgp_str_to_hash_alg(hashname);
    if (hash_alg == PGP_HASH_UNKNOWN) {
        (void) fprintf(io->errs, "pgp_sign_buf: unknown hash algorithm: \"%s\"\n", hashname);
        return NULL;
    }

    /* setup literal data packet type */
    ld_type = (cleartext) ? PGP_LDT_TEXT : PGP_LDT_BINARY;

    if (input == NULL) {
        (void) fprintf(io->errs, "pgp_sign_buf: null input\n");
        return NULL;
    }

    /* set up signature */
    if ((sig = pgp_create_sig_new()) == NULL) {
        return NULL;
    }
    pgp_start_sig(sig, seckey, hash_alg, sig_type);

    /* setup writer */
    pgp_setup_memory_write(&output, &mem, insize);

    if (cleartext) {
        /* Do the signing */
        /* add signature with subpackets: */
        /* - creation time */
        /* - key id */
        ret = pgp_writer_push_clearsigned(output, sig) &&
              pgp_write(output, input, (unsigned) insize) &&
              pgp_writer_use_armored_sig(output) && pgp_add_time(sig, from, "birth") &&
              pgp_add_time(sig, (int64_t) duration, "expiration");
        if (ret == 0) {
            return NULL;
        }
        pgp_keyid(keyid, PGP_KEY_ID_SIZE, &seckey->pubkey, hash_alg);
        ret = pgp_add_issuer_keyid(sig, keyid) && pgp_end_hashed_subpkts(sig) &&
              pgp_write_sig(output, sig, &seckey->pubkey, seckey);

        pgp_writer_close(output);
        pgp_output_delete(output);
        pgp_create_sig_delete(sig);
    } else {
        /* set armoured/not armoured here */
        if (armored) {
            pgp_writer_push_armor_msg(output);
        }
        if (rnp_get_debug(__FILE__)) {
            fprintf(io->errs, "** Writing out one pass sig\n");
        }
        /* write one_pass_sig */
        pgp_write_one_pass_sig(output, seckey, hash_alg, sig_type);

        /* hash memory */
        hash = pgp_sig_get_hash(sig);
        pgp_hash_add(hash, input, (unsigned) insize);

        /* output file contents as Literal Data packet */
        if (rnp_get_debug(__FILE__)) {
            (void) fprintf(stderr, "** Writing out data now\n");
        }
        pgp_write_litdata(output, input, (const int) insize, ld_type);
        if (rnp_get_debug(__FILE__)) {
            fprintf(stderr, "** After Writing out data now\n");
        }

        /* add creation time to signature */
        pgp_add_time(sig, from, "birth");
        pgp_add_time(sig, (int64_t) duration, "expiration");
        /* add key id to signature */
        pgp_keyid(keyid, PGP_KEY_ID_SIZE, &seckey->pubkey, hash_alg);
        pgp_add_issuer_keyid(sig, keyid);
        pgp_end_hashed_subpkts(sig);

        /* write out sig */
        pgp_write_sig(output, sig, &seckey->pubkey, seckey);

        /* tidy up */
        pgp_writer_close(output);
        pgp_create_sig_delete(sig);
    }
    return mem;
>>>>>>> 54956643
}

/* sign a file, and put the signature in a separate file */
int
pgp_sign_detached(pgp_io_t *     io,
                  const char *   f,
                  char *         sigfile,
                  pgp_seckey_t * seckey,
                  const char *   hash,
                  const int64_t  from,
                  const uint64_t duration,
                  const unsigned armored,
                  const unsigned overwrite)
{
    pgp_create_sig_t *sig;
    pgp_hash_alg_t    hash_alg;
    pgp_output_t *    output;
    pgp_memory_t *    mem;
    uint8_t           keyid[PGP_KEY_ID_SIZE];
    int               fd;

    /* find out which hash algorithm to use */
    hash_alg = pgp_str_to_hash_alg(hash);
    if (hash_alg == PGP_HASH_UNKNOWN) {
        (void) fprintf(io->errs, "Unknown hash algorithm: %s\n", hash);
        return 0;
    }

    /* setup output file */
    fd = open_output_file(&output, f, sigfile, (armored) ? "asc" : "sig", overwrite);
    if (fd < 0) {
        (void) fprintf(io->errs, "Can't open output file: %s\n", f);
        return 0;
    }

    /* create a new signature */
    sig = pgp_create_sig_new();
    pgp_start_sig(sig, seckey, hash_alg, PGP_SIG_BINARY);

    /* read the contents of 'f', and add that to the signature */
    mem = pgp_memory_new();
    if (!pgp_mem_readfile(mem, f)) {
        pgp_teardown_file_write(output, fd);
        return 0;
    }
    /* set armoured/not armoured here */
    if (armored) {
        pgp_writer_push_armor_msg(output);
    }
    pgp_sig_add_data(sig, pgp_mem_data(mem), pgp_mem_len(mem));
    pgp_memory_free(mem);

    /* calculate the signature */
    pgp_add_time(sig, from, "birth");
    pgp_add_time(sig, (int64_t) duration, "expiration");
    pgp_keyid(keyid, sizeof(keyid), &seckey->pubkey, hash_alg);
    pgp_add_issuer_keyid(sig, keyid);
    pgp_end_hashed_subpkts(sig);
    pgp_write_sig(output, sig, &seckey->pubkey, seckey);
    pgp_teardown_file_write(output, fd);
    pgp_seckey_free(seckey);

    return 1;
}<|MERGE_RESOLUTION|>--- conflicted
+++ resolved
@@ -288,33 +288,6 @@
               const pgp_sig_t *   sig,
               const pgp_pubkey_t *signer)
 {
-<<<<<<< HEAD
-	unsigned   ret;
-
-	if (rnp_get_debug(__FILE__)) {
-		hexdump(stdout, "hash", hash, length);
-	}
-	ret = 0;
-	switch (sig->info.key_alg) {
-	case PGP_PKA_DSA:
-		ret = pgp_dsa_verify(hash, length, &sig->info.sig.dsa,
-				&signer->key.dsa);
-		break;
-
-	case PGP_PKA_RSA:
-		ret = rsa_verify(sig->info.hash_alg,
-                                 hash, length,
-                                 &sig->info.sig.rsa,
-                                 &signer->key.rsa);
-		break;
-
-	default:
-		(void) fprintf(stderr, "pgp_check_sig: unusual alg\n");
-		ret = 0;
-	}
-
-	return ret;
-=======
     unsigned ret;
 
     if (rnp_get_debug(__FILE__)) {
@@ -337,7 +310,6 @@
     }
 
     return ret;
->>>>>>> 54956643
 }
 
 static unsigned
@@ -583,25 +555,6 @@
               const pgp_hash_alg_t hash,
               const pgp_sig_type_t type)
 {
-<<<<<<< HEAD
-	sig->output = pgp_output_new();
-
-	/* XXX:  refactor with check (in several ways - check should
-	 * probably use the buffered writer to construct packets
-	 * (done), and also should share code for hash calculation) */
-	sig->sig.info.version = PGP_V4;
-	sig->sig.info.key_alg = key->pubkey.alg;
-	sig->sig.info.hash_alg = hash;
-	sig->sig.info.type = type;
-
-	sig->hashlen = (unsigned)-1;
-
-	if (rnp_get_debug(__FILE__)) {
-		fprintf(stderr, "initialising hash for sig in mem\n");
-	}
-        pgp_hash_create(&sig->hash, sig->sig.info.hash_alg);
-	start_sig_in_mem(sig);
-=======
     sig->output = pgp_output_new();
 
     /* XXX:  refactor with check (in several ways - check should
@@ -619,7 +572,6 @@
     }
     pgp_hash_create(&sig->hash, sig->sig.info.hash_alg);
     start_sig_in_mem(sig);
->>>>>>> 54956643
 }
 
 /**
@@ -673,101 +625,6 @@
               const pgp_pubkey_t *key,
               const pgp_seckey_t *seckey)
 {
-<<<<<<< HEAD
-	unsigned	ret = 0;
-	size_t		len = pgp_mem_len(sig->mem);
-
-	/* check key not decrypted */
-	switch (seckey->pubkey.alg) {
-	case PGP_PKA_RSA:
-	case PGP_PKA_RSA_ENCRYPT_ONLY:
-	case PGP_PKA_RSA_SIGN_ONLY:
-		if (seckey->key.rsa.d == NULL) {
-			(void) fprintf(stderr, "pgp_write_sig: null rsa.d\n");
-			return 0;
-		}
-		break;
-
-	case PGP_PKA_DSA:
-		if (seckey->key.dsa.x == NULL) {
-			(void) fprintf(stderr, "pgp_write_sig: null dsa.x\n");
-			return 0;
-		}
-		break;
-
-	default:
-		(void) fprintf(stderr, "Unsupported algorithm %d\n",
-				seckey->pubkey.alg);
-		return 0;
-	}
-
-	if (sig->hashlen == (unsigned) -1) {
-		(void) fprintf(stderr,
-				"ops_write_sig: bad hashed data len\n");
-		return 0;
-	}
-
-	pgp_memory_place_int(sig->mem, sig->unhashoff,
-			     (unsigned)(len - sig->unhashoff - 2), 2);
-
-	/* add the packet from version number to end of hashed subpackets */
-	if (rnp_get_debug(__FILE__)) {
-		(void) fprintf(stderr, "ops_write_sig: hashed packet info\n");
-	}
-	pgp_hash_add(&sig->hash, pgp_mem_data(sig->mem), sig->unhashoff);
-
-	/* add final trailer */
-	pgp_hash_add_int(&sig->hash, (unsigned)sig->sig.info.version, 1);
-	pgp_hash_add_int(&sig->hash, 0xff, 1);
-	/* +6 for version, type, pk alg, hash alg, hashed subpacket length */
-	pgp_hash_add_int(&sig->hash, sig->hashlen + 6, 4);
-
-	if (rnp_get_debug(__FILE__)) {
-		(void) fprintf(stderr, "ops_write_sig: done writing hashed\n");
-	}
-	/* XXX: technically, we could figure out how big the signature is */
-	/* and write it directly to the output instead of via memory. */
-	switch (seckey->pubkey.alg) {
-	case PGP_PKA_RSA:
-	case PGP_PKA_RSA_ENCRYPT_ONLY:
-	case PGP_PKA_RSA_SIGN_ONLY:
-		if (!rsa_sign(&sig->hash, &key->key.rsa, &seckey->key.rsa,
-				sig->output)) {
-			(void) fprintf(stderr,
-				"pgp_write_sig: rsa_sign failure\n");
-			return 0;
-		}
-		break;
-
-	case PGP_PKA_DSA:
-		if (!dsa_sign(&sig->hash, &key->key.dsa, &seckey->key.dsa,
-				sig->output)) {
-			(void) fprintf(stderr,
-				"pgp_write_sig: dsa_sign failure\n");
-			return 0;
-		}
-		break;
-
-	default:
-		(void) fprintf(stderr, "Unsupported algorithm %d\n",
-					seckey->pubkey.alg);
-		return 0;
-	}
-
-	ret = pgp_write_ptag(output, PGP_PTAG_CT_SIGNATURE);
-	if (ret) {
-		len = pgp_mem_len(sig->mem);
-		ret = pgp_write_length(output, (unsigned)len) &&
-			pgp_write(output, pgp_mem_data(sig->mem), (unsigned)len);
-	}
-	pgp_memory_free(sig->mem);
-
-	if (ret == 0) {
-		PGP_ERROR_1(&output->errors, PGP_E_W, "%s",
-		    "Cannot write signature");
-	}
-	return ret;
-=======
     unsigned ret = 0;
     size_t   len = pgp_mem_len(sig->mem);
 
@@ -852,7 +709,6 @@
         PGP_ERROR_1(&output->errors, PGP_E_W, "%s", "Cannot write signature");
     }
     return ret;
->>>>>>> 54956643
 }
 
 /* add a time stamp to the output */
@@ -1112,112 +968,6 @@
              const unsigned      armored,
              const unsigned      cleartext)
 {
-<<<<<<< HEAD
-	pgp_litdata_enum	 ld_type;
-	pgp_create_sig_t	*sig;
-	pgp_sig_type_t	 sig_type;
-	pgp_hash_alg_t	 hash_alg;
-	pgp_output_t		*output;
-	pgp_memory_t		*mem;
-	uint8_t			 keyid[PGP_KEY_ID_SIZE];
-	pgp_hash_t		*hash;
-	unsigned		 ret;
-
-	sig = NULL;
-	sig_type = PGP_SIG_BINARY;
-	output = NULL;
-	mem = pgp_memory_new();
-	hash = NULL;
-	ret = 0;
-
-	hash_alg = pgp_str_to_hash_alg(hashname);
-	if (hash_alg == PGP_HASH_UNKNOWN) {
-		(void) fprintf(io->errs,
-			"pgp_sign_buf: unknown hash algorithm: \"%s\"\n",
-			hashname);
-		return NULL;
-	}
-
-	/* setup literal data packet type */
-	ld_type = (cleartext) ? PGP_LDT_TEXT : PGP_LDT_BINARY;
-
-	if (input == NULL) {
-		(void) fprintf(io->errs,
-			"pgp_sign_buf: null input\n");
-		return NULL;
-	}
-
-	/* set up signature */
-	if ((sig = pgp_create_sig_new()) == NULL) {
-		return NULL;
-	}
-	pgp_start_sig(sig, seckey, hash_alg, sig_type);
-
-	/* setup writer */
-	pgp_setup_memory_write(&output, &mem, insize);
-
-	if (cleartext) {
-		/* Do the signing */
-		/* add signature with subpackets: */
-		/* - creation time */
-		/* - key id */
-		ret = pgp_writer_push_clearsigned(output, sig) &&
-			pgp_write(output, input, (unsigned)insize) &&
-			pgp_writer_use_armored_sig(output) &&
-			pgp_add_time(sig, from, "birth") &&
-			pgp_add_time(sig, (int64_t)duration, "expiration");
-		if (ret == 0) {
-			return NULL;
-		}
-		pgp_keyid(keyid, PGP_KEY_ID_SIZE, &seckey->pubkey, hash_alg);
-		ret = pgp_add_issuer_keyid(sig, keyid) &&
-			pgp_end_hashed_subpkts(sig) &&
-			pgp_write_sig(output, sig, &seckey->pubkey, seckey);
-
-		pgp_writer_close(output);
-		pgp_output_delete(output);
-		pgp_create_sig_delete(sig);
-	} else {
-		/* set armoured/not armoured here */
-		if (armored) {
-			pgp_writer_push_armor_msg(output);
-		}
-		if (rnp_get_debug(__FILE__)) {
-			fprintf(io->errs, "** Writing out one pass sig\n");
-		}
-		/* write one_pass_sig */
-		pgp_write_one_pass_sig(output, seckey, hash_alg, sig_type);
-
-		/* hash memory */
-		hash = pgp_sig_get_hash(sig);
-		pgp_hash_add(hash, input, (unsigned)insize);
-
-		/* output file contents as Literal Data packet */
-		if (rnp_get_debug(__FILE__)) {
-			(void) fprintf(stderr, "** Writing out data now\n");
-		}
-		pgp_write_litdata(output, input, (const int)insize, ld_type);
-		if (rnp_get_debug(__FILE__)) {
-			fprintf(stderr, "** After Writing out data now\n");
-		}
-
-		/* add creation time to signature */
-		pgp_add_time(sig, from, "birth");
-		pgp_add_time(sig, (int64_t)duration, "expiration");
-		/* add key id to signature */
-		pgp_keyid(keyid, PGP_KEY_ID_SIZE, &seckey->pubkey, hash_alg);
-		pgp_add_issuer_keyid(sig, keyid);
-		pgp_end_hashed_subpkts(sig);
-
-		/* write out sig */
-		pgp_write_sig(output, sig, &seckey->pubkey, seckey);
-
-		/* tidy up */
-		pgp_writer_close(output);
-		pgp_create_sig_delete(sig);
-	}
-	return mem;
-=======
     pgp_litdata_enum  ld_type;
     pgp_create_sig_t *sig;
     pgp_sig_type_t    sig_type;
@@ -1317,7 +1067,6 @@
         pgp_create_sig_delete(sig);
     }
     return mem;
->>>>>>> 54956643
 }
 
 /* sign a file, and put the signature in a separate file */
