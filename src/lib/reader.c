--- conflicted
+++ resolved
@@ -114,11 +114,7 @@
 #include "packet-parse.h"
 #include "packet-show.h"
 #include "packet-print.h"
-<<<<<<< HEAD
-#include "keyring_pgp.h"
-=======
 #include "key_store_pgp.h"
->>>>>>> 54956643
 #include "readerwriter.h"
 #include "rnpsdk.h"
 #include "rnpdefs.h"
@@ -129,23 +125,6 @@
 static int
 read_partial_data(pgp_stream_t *stream, void *dest, size_t length)
 {
-<<<<<<< HEAD
-	unsigned	n;
-
-	if (rnp_get_debug(__FILE__)) {
-		(void) fprintf(stderr, "fd_reader: coalesced data, off %d\n",
-				stream->virtualoff);
-	}
-	n = MIN(stream->virtualc - stream->virtualoff, (unsigned)length);
-	(void) memcpy(dest, &stream->virtualpkt[stream->virtualoff], n);
-	stream->virtualoff += n;
-	if (stream->virtualoff == stream->virtualc) {
-		free(stream->virtualpkt);
-		stream->virtualpkt = NULL;
-		stream->virtualc = stream->virtualoff = 0;
-	}
-	return (int)n;
-=======
     unsigned n;
 
     if (rnp_get_debug(__FILE__)) {
@@ -160,7 +139,6 @@
         stream->virtualc = stream->virtualoff = 0;
     }
     return (int) n;
->>>>>>> 54956643
 }
 
 /* get a pass phrase from the user */
@@ -376,70 +354,6 @@
 static int
 set_lastseen_headerline(dearmour_t *dearmour, char *hdr, pgp_error_t **errors)
 {
-<<<<<<< HEAD
-	int	lastseen;
-	int	prev;
-
-	prev = dearmour->lastseen;
-	if ((lastseen = findheaderline(hdr)) == -1) {
-		PGP_ERROR_1(errors, PGP_E_R_BAD_FORMAT,
-			"Unrecognised Header Line %s", hdr);
-		return 0;
-	}
-	dearmour->lastseen = lastseen;
-	if (rnp_get_debug(__FILE__)) {
-		printf("set header: hdr=%s, dearmour->lastseen=%d, prev=%d\n",
-			hdr, dearmour->lastseen, prev);
-	}
-	switch (dearmour->lastseen) {
-	case NONE:
-		PGP_ERROR_1(errors, PGP_E_R_BAD_FORMAT,
-			"Unrecognised last seen Header Line %s", hdr);
-		break;
-
-	case END_PGP_MESSAGE:
-		if (prev != BEGIN_PGP_MESSAGE) {
-			PGP_ERROR_1(errors, PGP_E_R_BAD_FORMAT, "%s",
-				"Got END PGP MESSAGE, but not after BEGIN");
-		}
-		break;
-
-	case END_PGP_PUBLIC_KEY_BLOCK:
-		if (prev != BEGIN_PGP_PUBLIC_KEY_BLOCK) {
-			PGP_ERROR_1(errors, PGP_E_R_BAD_FORMAT, "%s",
-			"Got END PGP PUBLIC KEY BLOCK, but not after BEGIN");
-		}
-		break;
-
-	case END_PGP_PRIVATE_KEY_BLOCK:
-		if (prev != BEGIN_PGP_PRIVATE_KEY_BLOCK) {
-			PGP_ERROR_1(errors, PGP_E_R_BAD_FORMAT, "%s",
-			"Got END PGP PRIVATE KEY BLOCK, but not after BEGIN");
-		}
-		break;
-
-	case BEGIN_PGP_MULTI:
-	case END_PGP_MULTI:
-		PGP_ERROR_1(errors, PGP_E_R_UNSUPPORTED, "%s",
-			"Multi-part messages are not yet supported");
-		break;
-
-	case END_PGP_SIGNATURE:
-		if (prev != BEGIN_PGP_SIGNATURE) {
-			PGP_ERROR_1(errors, PGP_E_R_BAD_FORMAT, "%s",
-			"Got END PGP SIGNATURE, but not after BEGIN");
-		}
-		break;
-
-	case BEGIN_PGP_MESSAGE:
-	case BEGIN_PGP_PUBLIC_KEY_BLOCK:
-	case BEGIN_PGP_PRIVATE_KEY_BLOCK:
-	case BEGIN_PGP_SIGNATURE:
-	case BEGIN_PGP_SIGNED_MESSAGE:
-		break;
-	}
-	return 1;
-=======
     int lastseen;
     int prev;
 
@@ -506,7 +420,6 @@
         break;
     }
     return 1;
->>>>>>> 54956643
 }
 
 static int
@@ -654,130 +567,6 @@
                      pgp_reader_t *readinfo,
                      pgp_cbdata_t *cbinfo)
 {
-<<<<<<< HEAD
-	pgp_fixed_body_t	*body;
-	pgp_packet_t		 content2;
-	pgp_packet_t		 content;
-	const char		*hashstr;
-	pgp_hash_t		*hash;
-	int			 total;
-        pgp_hash_alg_t alg = PGP_HASH_MD5; // default
-
-	body = &content.u.cleartext_body;
-	if ((hash = calloc(1, sizeof(*hash))) == NULL) {
-		PGP_ERROR_1(errors, PGP_E_R_BAD_FORMAT, "%s",
-			"process_dash_escaped: bad alloc");
-		return -1;
-	}
-	hashstr = find_header(&dearmour->headers, "Hash");
-	if (hashstr) {
-		alg = pgp_str_to_hash_alg(hashstr);
-		if (!pgp_is_hash_alg_supported(&alg)) {
-			free(hash);
-			PGP_ERROR_1(errors, PGP_E_R_BAD_FORMAT,
-				"Unsupported hash algorithm '%s'", hashstr);
-			return -1;
-		}
-		if (alg == PGP_HASH_UNKNOWN) {
-			free(hash);
-			PGP_ERROR_1(errors, PGP_E_R_BAD_FORMAT,
-				"Unknown hash algorithm '%s'", hashstr);
-			return -1;
-		}
-	}
-
-	if (!pgp_hash_create(hash, alg)) {
-		PGP_ERROR_1(errors, PGP_E_R_BAD_FORMAT, "%s",
-			"can't initialise hash");
-		return -1;
-	}
-
-	body->length = 0;
-	total = 0;
-	for (;;) {
-		int             c;
-		unsigned        count;
-
-		c = read_char(stream, dearmour, errors, readinfo, cbinfo, 1);
-		if (c < 0) {
-			return -1;
-		}
-		if (dearmour->prev_nl && c == '-') {
-			if ((c = read_char(stream, dearmour, errors, readinfo, cbinfo,
-						0)) < 0) {
-				return -1;
-			}
-			if (c != ' ') {
-				/* then this had better be a trailer! */
-				if (c != '-') {
-					PGP_ERROR_1(errors, PGP_E_R_BAD_FORMAT,
-					    "%s", "Bad dash-escaping");
-				}
-				for (count = 2; count < 5; ++count) {
-					if ((c = read_char(stream, dearmour, errors,
-						readinfo, cbinfo, 0)) < 0) {
-						return -1;
-					}
-					if (c != '-') {
-						PGP_ERROR_1(errors,
-						PGP_E_R_BAD_FORMAT, "%s",
-						"Bad dash-escaping (2)");
-					}
-				}
-				dearmour->state = AT_TRAILER_NAME;
-				break;
-			}
-			/* otherwise we read the next character */
-			if ((c = read_char(stream, dearmour, errors, readinfo, cbinfo,
-						0)) < 0) {
-				return -1;
-			}
-		}
-		if (c == '\n' && body->length) {
-			if (memchr(body->data + 1, '\n', body->length - 1)
-						!= NULL) {
-				(void) fprintf(stderr,
-				"process_dash_escaped: newline found\n");
-				return -1;
-			}
-			if (body->data[0] == '\n') {
-                                pgp_hash_add(hash, (const uint8_t *)"\r", 1);
-			}
-			pgp_hash_add(hash, body->data, body->length);
-			if (rnp_get_debug(__FILE__)) {
-				fprintf(stderr, "Got body:\n%s\n", body->data);
-			}
-			CALLBACK(PGP_PTAG_CT_SIGNED_CLEARTEXT_BODY, cbinfo,
-						&content);
-			body->length = 0;
-		}
-		body->data[body->length++] = c;
-		total += 1;
-		if (body->length == sizeof(body->data)) {
-			if (rnp_get_debug(__FILE__)) {
-				(void) fprintf(stderr, "Got body (2):\n%s\n",
-						body->data);
-			}
-			CALLBACK(PGP_PTAG_CT_SIGNED_CLEARTEXT_BODY, cbinfo,
-					&content);
-			body->length = 0;
-		}
-	}
-	if (body->data[0] != '\n') {
-		(void) fprintf(stderr,
-			"process_dash_escaped: no newline in body data\n");
-		return -1;
-	}
-	if (body->length != 1) {
-		(void) fprintf(stderr,
-			"process_dash_escaped: bad body length\n");
-		return -1;
-	}
-	/* don't send that one character, because it's part of the trailer */
-	(void) memset(&content2, 0x0, sizeof(content2));
-	CALLBACK(PGP_PTAG_CT_SIGNED_CLEARTEXT_TRAILER, cbinfo, &content2);
-	return total;
-=======
     pgp_fixed_body_t *body;
     pgp_packet_t      content2;
     pgp_packet_t      content;
@@ -884,7 +673,6 @@
     (void) memset(&content2, 0x0, sizeof(content2));
     CALLBACK(PGP_PTAG_CT_SIGNED_CLEARTEXT_TRAILER, cbinfo, &content2);
     return total;
->>>>>>> 54956643
 }
 
 static int
@@ -1556,112 +1344,6 @@
                       pgp_reader_t *readinfo,
                       pgp_cbdata_t *cbinfo)
 {
-<<<<<<< HEAD
-	encrypted_t	*encrypted;
-	char		*cdest;
-	int		 saved;
-
-	encrypted = pgp_reader_get_arg(readinfo);
-	saved = (int)length;
-	/*
-	 * V3 MPIs have the count plain and the cipher is reset after each
-	 * count
-	 */
-	if (encrypted->prevplain && !readinfo->parent->reading_mpi_len) {
-		if (!readinfo->parent->reading_v3_secret) {
-			(void) fprintf(stderr,
-				"encrypted_data_reader: bad v3 secret\n");
-			return -1;
-		}
-                pgp_cipher_cfb_resync(encrypted->decrypt);
-		encrypted->prevplain = 0;
-	} else if (readinfo->parent->reading_v3_secret &&
-		   readinfo->parent->reading_mpi_len) {
-		encrypted->prevplain = 1;
-	}
-	while (length > 0) {
-		if (encrypted->c) {
-			unsigned        n;
-
-			/*
-			 * if we are reading v3 we should never read
-			 * more than we're asked for */
-			if (length < encrypted->c &&
-			     (readinfo->parent->reading_v3_secret ||
-			      readinfo->parent->exact_read)) {
-				(void) fprintf(stderr,
-					"encrypted_data_reader: bad v3 read\n");
-				return 0;
-			}
-			n = (int)MIN(length, encrypted->c);
-			(void) memcpy(dest,
-				encrypted->decrypted + encrypted->off, n);
-			encrypted->c -= n;
-			encrypted->off += n;
-			length -= n;
-			cdest = dest;
-			cdest += n;
-			dest = cdest;
-		} else {
-			unsigned	n = encrypted->region->length;
-			uint8_t		buffer[1024];
-
-			if (!n) {
-				return -1;
-			}
-			if (!encrypted->region->indeterminate) {
-				n -= encrypted->region->readc;
-				if (n == 0) {
-					return (int)(saved - length);
-				}
-				if (n > sizeof(buffer)) {
-					n = sizeof(buffer);
-				}
-			} else {
-				n = sizeof(buffer);
-			}
-
-			/*
-			 * we can only read as much as we're asked for
-			 * in v3 keys because they're partially
-			 * unencrypted!  */
-			if ((readinfo->parent->reading_v3_secret ||
-			     readinfo->parent->exact_read) && n > length) {
-				n = (unsigned)length;
-			}
-
-			if (!pgp_stacked_limited_read(stream, buffer, n,
-				encrypted->region, errors, readinfo, cbinfo)) {
-				return -1;
-			}
-			if (!readinfo->parent->reading_v3_secret ||
-			    !readinfo->parent->reading_mpi_len) {
-				encrypted->c =
-					pgp_decrypt_se_ip(encrypted->decrypt,
-					encrypted->decrypted, buffer, n);
-
-				if (rnp_get_debug(__FILE__)) {
-					hexdump(stderr, "encrypted", buffer, 16);
-					hexdump(stderr, "decrypted", encrypted->decrypted, 16);
-				}
-			} else {
-				(void) memcpy(
-	&encrypted->decrypted[encrypted->off], buffer, n);
-				encrypted->c = n;
-			}
-
-			if (encrypted->c == 0) {
-				(void) fprintf(stderr,
-				"encrypted_data_reader: 0 decrypted count\n");
-				return 0;
-			}
-
-			encrypted->off = 0;
-		}
-	}
-
-	return saved;
-=======
     encrypted_t *encrypted;
     char *       cdest;
     int          saved;
@@ -1757,7 +1439,6 @@
     }
 
     return saved;
->>>>>>> 54956643
 }
 
 static void
@@ -1829,120 +1510,6 @@
                   pgp_reader_t *readinfo,
                   pgp_cbdata_t *cbinfo)
 {
-<<<<<<< HEAD
-	decrypt_se_ip_t	*se_ip;
-	pgp_region_t	 decrypted_region;
-	unsigned	 n = 0;
-
-	se_ip = pgp_reader_get_arg(readinfo);
-	if (!se_ip->passed_checks) {
-		uint8_t		*buf = NULL;
-		uint8_t		hashed[PGP_SHA1_HASH_SIZE];
-		uint8_t		*preamble;
-		uint8_t		*plaintext;
-		uint8_t		*mdc;
-		uint8_t		*mdc_hash;
-		pgp_hash_t	hash;
-		size_t		b;
-		size_t          sz_preamble;
-		size_t          sz_mdc_hash;
-		size_t          sz_mdc;
-		size_t          sz_plaintext;
-
-		if (!pgp_hash_create(&hash, PGP_HASH_SHA1)) {
-			(void) fprintf(stderr,
-				"se_ip_data_reader: can't init hash\n");
-			return -1;
-		}
-
-		pgp_init_subregion(&decrypted_region, NULL);
-		decrypted_region.length =
-			se_ip->region->length - se_ip->region->readc;
-		if ((buf = calloc(1, decrypted_region.length)) == NULL) {
-			(void) fprintf(stderr, "se_ip_data_reader: bad alloc\n");
-			return -1;
-		}
-
-		/* read entire SE IP packet */
-		if (!pgp_stacked_limited_read(stream, buf, decrypted_region.length,
-				&decrypted_region, errors, readinfo, cbinfo)) {
-			free(buf);
-			return -1;
-		}
-		if (rnp_get_debug(__FILE__)) {
-			hexdump(stderr, "SE IP packet", buf, decrypted_region.length); 
-		}
-		/* verify leading preamble */
-		if (rnp_get_debug(__FILE__)) {
-			hexdump(stderr, "preamble", buf, se_ip->decrypt->blocksize);
-		}
-		b = se_ip->decrypt->blocksize;
-		if (buf[b - 2] != buf[b] || buf[b - 1] != buf[b + 1]) {
-			fprintf(stderr,
-			"Bad symmetric decrypt (%02x%02x vs %02x%02x)\n",
-				buf[b - 2], buf[b - 1], buf[b], buf[b + 1]);
-			PGP_ERROR_1(errors, PGP_E_PROTO_BAD_SYMMETRIC_DECRYPT,
-			    "%s", "Bad symmetric decrypt when parsing SE IP"
-			    " packet");
-			free(buf);
-			return -1;
-		}
-		/* Verify trailing MDC hash */
-
-		sz_preamble = se_ip->decrypt->blocksize + 2;
-		sz_mdc_hash = PGP_SHA1_HASH_SIZE;
-		sz_mdc = 1 + 1 + sz_mdc_hash;
-		sz_plaintext = (decrypted_region.length - sz_preamble) - sz_mdc;
-
-		preamble = buf;
-		plaintext = buf + sz_preamble;
-		mdc = plaintext + sz_plaintext;
-		mdc_hash = mdc + 2;
-
-		if (rnp_get_debug(__FILE__)) {
-			hexdump(stderr, "plaintext", plaintext, sz_plaintext);
-			hexdump(stderr, "mdc", mdc, sz_mdc);
-		}
-		pgp_calc_mdc_hash(preamble, sz_preamble, plaintext,
-				(unsigned)sz_plaintext, hashed);
-
-		if (memcmp(mdc_hash, hashed, PGP_SHA1_HASH_SIZE) != 0) {
-			PGP_ERROR_1(errors, PGP_E_V_BAD_HASH, "%s",
-			    "Bad hash in MDC packet");
-			free(buf);
-			return 0;
-		}
-		/* all done with the checks */
-		/* now can start reading from the plaintext */
-		if (se_ip->plaintext) {
-			(void) fprintf(stderr,
-				"se_ip_data_reader: bad plaintext\n");
-			return 0;
-		}
-		if ((se_ip->plaintext = calloc(1, sz_plaintext)) == NULL) {
-			(void) fprintf(stderr,
-				"se_ip_data_reader: bad alloc\n");
-			return 0;
-		}
-		memcpy(se_ip->plaintext, plaintext, sz_plaintext);
-		se_ip->plaintext_available = sz_plaintext;
-
-		se_ip->passed_checks = 1;
-
-		free(buf);
-	}
-	n = (unsigned)len;
-	if (n > se_ip->plaintext_available) {
-		n = (unsigned)se_ip->plaintext_available;
-	}
-
-	memcpy(dest_, se_ip->plaintext + se_ip->plaintext_offset, n);
-	se_ip->plaintext_available -= n;
-	se_ip->plaintext_offset += n;
-	/* len -= n; - not used at all, for info only */
-
-	return n;
-=======
     decrypt_se_ip_t *se_ip;
     pgp_region_t     decrypted_region;
     unsigned         n = 0;
@@ -2059,7 +1626,6 @@
     /* len -= n; - not used at all, for info only */
 
     return n;
->>>>>>> 54956643
 }
 
 static void
@@ -2484,38 +2050,6 @@
 pgp_cb_ret_t
 pgp_litdata_cb(const pgp_packet_t *pkt, pgp_cbdata_t *cbinfo)
 {
-<<<<<<< HEAD
-	const pgp_contents_t	*content = &pkt->u;
-
-	if (rnp_get_debug(__FILE__)) {
-		printf("pgp_litdata_cb: ");
-		pgp_print_packet(&cbinfo->printstate, pkt);
-	}
-	/* Read data from packet into static buffer */
-	switch (pkt->tag) {
-	case PGP_PTAG_CT_LITDATA_BODY:
-		/* if writer enabled, use it */
-		if (cbinfo->output) {
-			if (rnp_get_debug(__FILE__)) {
-				printf("pgp_litdata_cb: length is %u\n",
-					content->litdata_body.length);
-			}
-			pgp_write(cbinfo->output,
-					content->litdata_body.data,
-					content->litdata_body.length);
-		}
-		break;
-
-	case PGP_PTAG_CT_LITDATA_HEADER:
-		/* ignore */
-		break;
-
-	default:
-		break;
-	}
-
-	return PGP_RELEASE_MEMORY;
-=======
     const pgp_contents_t *content = &pkt->u;
 
     if (rnp_get_debug(__FILE__)) {
@@ -2544,47 +2078,11 @@
     }
 
     return PGP_RELEASE_MEMORY;
->>>>>>> 54956643
 }
 
 pgp_cb_ret_t
 pgp_pk_sesskey_cb(const pgp_packet_t *pkt, pgp_cbdata_t *cbinfo)
 {
-<<<<<<< HEAD
-	const pgp_contents_t	*content = &pkt->u;
-	unsigned		 from;
-	pgp_io_t		*io;
-
-	io = cbinfo->io;
-	if (rnp_get_debug(__FILE__)) {
-		pgp_print_packet(&cbinfo->printstate, pkt);
-	}
-	/* Read data from packet into static buffer */
-	switch (pkt->tag) {
-	case PGP_PTAG_CT_PK_SESSION_KEY:
-		if (rnp_get_debug(__FILE__)) {
-			printf("PGP_PTAG_CT_PK_SESSION_KEY\n");
-		}
-		if (!cbinfo->cryptinfo.secring) {
-			(void) fprintf(io->errs,
-				"pgp_pk_sesskey_cb: bad keyring\n");
-			return (pgp_cb_ret_t)0;
-		}
-		from = 0;
-		cbinfo->cryptinfo.keydata =
-				keyring_get_key_by_id(io, cbinfo->cryptinfo.secring,
-									  content->pk_sesskey.key_id, &from, NULL);
-		if (!cbinfo->cryptinfo.keydata) {
-			break;
-		}
-		break;
-
-	default:
-		break;
-	}
-
-	return PGP_RELEASE_MEMORY;
-=======
     const pgp_contents_t *content = &pkt->u;
     unsigned              from;
     pgp_io_t *            io;
@@ -2616,7 +2114,6 @@
     }
 
     return PGP_RELEASE_MEMORY;
->>>>>>> 54956643
 }
 
 /**
@@ -2636,67 +2133,6 @@
 pgp_cb_ret_t
 pgp_get_seckey_cb(const pgp_packet_t *pkt, pgp_cbdata_t *cbinfo)
 {
-<<<<<<< HEAD
-	const pgp_contents_t	*content = &pkt->u;
-	const pgp_seckey_t	*secret;
-	const pgp_key_t		*pubkey;
-	const pgp_key_t		*keypair;
-	unsigned		 from;
-	pgp_io_t		*io;
-	int			 i;
-
-	io = cbinfo->io;
-	if (rnp_get_debug(__FILE__)) {
-		pgp_print_packet(&cbinfo->printstate, pkt);
-	}
-	switch (pkt->tag) {
-	case PGP_GET_SECKEY:
-		/* print key from pubring */
-		from = 0;
-		pubkey = keyring_get_key_by_id(io, cbinfo->cryptinfo.pubring,
-									   content->get_seckey.pk_sesskey->key_id,
-									   &from, NULL);
-		/* validate key from secring */
-		from = 0;
-		cbinfo->cryptinfo.keydata =
-				keyring_get_key_by_id(io, cbinfo->cryptinfo.secring,
-									  content->get_seckey.pk_sesskey->key_id,
-									  &from, NULL);
-		if (!cbinfo->cryptinfo.keydata ||
-		    !pgp_is_key_secret(cbinfo->cryptinfo.keydata)) {
-			return (pgp_cb_ret_t)0;
-		}
-		keypair = cbinfo->cryptinfo.keydata;
-		if (pubkey == NULL) {
-			pubkey = keypair;
-		}
-		secret = NULL;
-		cbinfo->gotpass = 0;
-		for (i = 0 ; cbinfo->numtries == -1 || i < cbinfo->numtries ; i++) {
-			/* print out the user id */
-			pgp_print_keydata(io, cbinfo->cryptinfo.pubring, pubkey,
-				"signature ", &pubkey->key.pubkey, 0);
-			/* now decrypt key */
-			secret = pgp_decrypt_seckey(keypair, cbinfo->passfp);
-			if (secret != NULL) {
-				break;
-			}
-			(void) fprintf(io->errs, "Bad passphrase\n");
-		}
-		if (secret == NULL) {
-			(void) fprintf(io->errs, "Exhausted passphrase attempts\n");
-			return (pgp_cb_ret_t)PGP_RELEASE_MEMORY;
-		}
-		cbinfo->gotpass = 1;
-		*content->get_seckey.seckey = secret;
-		break;
-
-	default:
-		break;
-	}
-
-	return PGP_RELEASE_MEMORY;
-=======
     const pgp_contents_t *content = &pkt->u;
     const pgp_seckey_t *  secret;
     const pgp_key_t *     pubkey;
@@ -2752,7 +2188,6 @@
     }
 
     return PGP_RELEASE_MEMORY;
->>>>>>> 54956643
 }
 
 /**
@@ -2764,30 +2199,6 @@
 pgp_cb_ret_t
 get_passphrase_cb(const pgp_packet_t *pkt, pgp_cbdata_t *cbinfo)
 {
-<<<<<<< HEAD
-	const pgp_contents_t	*content = &pkt->u;
-	pgp_io_t		*io;
-
-	io = cbinfo->io;
-	if (rnp_get_debug(__FILE__)) {
-		pgp_print_packet(&cbinfo->printstate, pkt);
-	}
-	if (cbinfo->cryptinfo.keydata == NULL) {
-		(void) fprintf(io->errs, "get_passphrase_cb: NULL keydata\n");
-	} else {
-		pgp_print_keydata(io, cbinfo->cryptinfo.pubring, cbinfo->cryptinfo.keydata, "signature ",
-			&cbinfo->cryptinfo.keydata->key.pubkey, 0);
-	}
-	switch (pkt->tag) {
-	case PGP_GET_PASSPHRASE:
-		*(content->skey_passphrase.passphrase) =
-				rnp_strdup(getpass("rnp passphrase: "));
-		return PGP_KEEP_MEMORY;
-	default:
-		break;
-	}
-	return PGP_RELEASE_MEMORY;
-=======
     const pgp_contents_t *content = &pkt->u;
     pgp_io_t *            io;
 
@@ -2813,7 +2224,6 @@
         break;
     }
     return PGP_RELEASE_MEMORY;
->>>>>>> 54956643
 }
 
 unsigned
