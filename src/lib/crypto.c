/*
 * Copyright (c) 2017, [Ribose Inc](https://www.ribose.com).
 * Copyright (c) 2009 The NetBSD Foundation, Inc.
 * All rights reserved.
 *
 * This code is originally derived from software contributed to
 * The NetBSD Foundation by Alistair Crooks (agc@netbsd.org), and
 * carried further by Ribose Inc (https://www.ribose.com).
 *
 * Redistribution and use in source and binary forms, with or without
 * modification, are permitted provided that the following conditions
 * are met:
 * 1. Redistributions of source code must retain the above copyright
 *    notice, this list of conditions and the following disclaimer.
 * 2. Redistributions in binary form must reproduce the above copyright
 *    notice, this list of conditions and the following disclaimer in the
 *    documentation and/or other materials provided with the distribution.
 *
 * THIS SOFTWARE IS PROVIDED BY THE NETBSD FOUNDATION, INC. AND CONTRIBUTORS
 * ``AS IS'' AND ANY EXPRESS OR IMPLIED WARRANTIES, INCLUDING, BUT NOT LIMITED
 * TO, THE IMPLIED WARRANTIES OF MERCHANTABILITY AND FITNESS FOR A PARTICULAR
 * PURPOSE ARE DISCLAIMED.  IN NO EVENT SHALL THE FOUNDATION OR CONTRIBUTORS
 * BE LIABLE FOR ANY DIRECT, INDIRECT, INCIDENTAL, SPECIAL, EXEMPLARY, OR
 * CONSEQUENTIAL DAMAGES (INCLUDING, BUT NOT LIMITED TO, PROCUREMENT OF
 * SUBSTITUTE GOODS OR SERVICES; LOSS OF USE, DATA, OR PROFITS; OR BUSINESS
 * INTERRUPTION) HOWEVER CAUSED AND ON ANY THEORY OF LIABILITY, WHETHER IN
 * CONTRACT, STRICT LIABILITY, OR TORT (INCLUDING NEGLIGENCE OR OTHERWISE)
 * ARISING IN ANY WAY OUT OF THE USE OF THIS SOFTWARE, EVEN IF ADVISED OF THE
 * POSSIBILITY OF SUCH DAMAGE.
 */
/*
 * Copyright (c) 2005-2008 Nominet UK (www.nic.uk)
 * All rights reserved.
 * Contributors: Ben Laurie, Rachel Willmer. The Contributors have asserted
 * their moral rights under the UK Copyright Design and Patents Act 1988 to
 * be recorded as the authors of this copyright work.
 *
 * Licensed under the Apache License, Version 2.0 (the "License"); you may not
 * use this file except in compliance with the License.
 *
 * You may obtain a copy of the License at
 *     http://www.apache.org/licenses/LICENSE-2.0
 *
 * Unless required by applicable law or agreed to in writing, software
 * distributed under the License is distributed on an "AS IS" BASIS,
 * WITHOUT WARRANTIES OR CONDITIONS OF ANY KIND, either express or implied.
 *
 * See the License for the specific language governing permissions and
 * limitations under the License.
 */
#include "config.h"

#ifdef HAVE_SYS_CDEFS_H
#include <sys/cdefs.h>
#endif

#if defined(__NetBSD__)
__COPYRIGHT("@(#) Copyright (c) 2009 The NetBSD Foundation, Inc. All rights reserved.");
__RCSID("$NetBSD: crypto.c,v 1.36 2014/02/17 07:39:19 agc Exp $");
#endif

#include <sys/types.h>
#include <sys/stat.h>

#ifdef HAVE_UNISTD_H
#include <unistd.h>
#endif

#include <string.h>
#include <stdlib.h>
#include <stdbool.h>

#include "types.h"
#include "bn.h"
#include "crypto.h"
#include "readerwriter.h"
#include "memory.h"
#include "rnpdefs.h"
#include "signature.h"

/**
\ingroup Core_MPI
\brief Decrypt and unencode MPI
\param buf Buffer in which to write decrypted unencoded MPI
\param buflen Length of buffer
\param encmpi
\param seckey
\return length of MPI
\note only RSA at present
*/
int
pgp_decrypt_decode_mpi(uint8_t *           buf,
                       unsigned            buflen,
                       const BIGNUM *      g_to_k,
                       const BIGNUM *      encmpi,
                       const pgp_seckey_t *seckey)
{
<<<<<<< HEAD
	unsigned        mpisize;
	uint8_t		encmpibuf[RNP_BUFSIZ];
	uint8_t		gkbuf[RNP_BUFSIZ];
	int             n;

	mpisize = (unsigned)BN_num_bytes(encmpi);
	/* MPI can't be more than 65,536 */
	if (mpisize > sizeof(encmpibuf)) {
		(void) fprintf(stderr, "mpisize too big %u\n", mpisize);
		return -1;
	}
	switch (seckey->pubkey.alg) {
	case PGP_PKA_RSA:
		BN_bn2bin(encmpi, encmpibuf);
		if (rnp_get_debug(__FILE__)) {
			hexdump(stderr, "encrypted", encmpibuf, 16);
		}
                n = pgp_rsa_decrypt_pkcs1(buf, buflen,
                                          encmpibuf, (unsigned)(BN_num_bits(encmpi) + 7) / 8,
                                          &seckey->key.rsa, &seckey->pubkey.key.rsa);
		if (n <= 0) {
			(void) fprintf(stderr, "ops_rsa_private_decrypt failure\n");
			return -1;
		}
		if (rnp_get_debug(__FILE__)) {
			hexdump(stderr, "decoded m", buf, n);
		}
		return n;
	case PGP_PKA_DSA:
	case PGP_PKA_ELGAMAL:
		(void) BN_bn2bin(g_to_k, gkbuf);
		(void) BN_bn2bin(encmpi, encmpibuf);
		if (rnp_get_debug(__FILE__)) {
			hexdump(stderr, "encrypted", encmpibuf, 16);
		}
		n = pgp_elgamal_private_decrypt_pkcs1(buf,
                                                      gkbuf, encmpibuf, (unsigned)BN_num_bytes(encmpi),
                                                      &seckey->key.elgamal, &seckey->pubkey.key.elgamal);
		if (n <= 0) {
			(void) fprintf(stderr, "ops_elgamal_private_decrypt failure\n");
			return -1;
		}

		if (rnp_get_debug(__FILE__)) {
			hexdump(stderr, "decoded m", buf, n);
		}
		return n;
	default:
		(void) fprintf(stderr, "pubkey algorithm wrong\n");
		return -1;
	}
=======
    unsigned mpisize;
    uint8_t  encmpibuf[RNP_BUFSIZ];
    uint8_t  gkbuf[RNP_BUFSIZ];
    int      n;

    mpisize = (unsigned) BN_num_bytes(encmpi);
    /* MPI can't be more than 65,536 */
    if (mpisize > sizeof(encmpibuf)) {
        (void) fprintf(stderr, "mpisize too big %u\n", mpisize);
        return -1;
    }
    switch (seckey->pubkey.alg) {
    case PGP_PKA_RSA:
        BN_bn2bin(encmpi, encmpibuf);
        if (rnp_get_debug(__FILE__)) {
            hexdump(stderr, "encrypted", encmpibuf, 16);
        }
        n = pgp_rsa_decrypt_pkcs1(buf,
                                  buflen,
                                  encmpibuf,
                                  (unsigned) (BN_num_bits(encmpi) + 7) / 8,
                                  &seckey->key.rsa,
                                  &seckey->pubkey.key.rsa);
        if (n <= 0) {
            (void) fprintf(stderr, "ops_rsa_private_decrypt failure\n");
            return -1;
        }
        if (rnp_get_debug(__FILE__)) {
            hexdump(stderr, "decoded m", buf, n);
        }
        return n;
    case PGP_PKA_DSA:
    case PGP_PKA_ELGAMAL:
        (void) BN_bn2bin(g_to_k, gkbuf);
        (void) BN_bn2bin(encmpi, encmpibuf);
        if (rnp_get_debug(__FILE__)) {
            hexdump(stderr, "encrypted", encmpibuf, 16);
        }
        n = pgp_elgamal_private_decrypt_pkcs1(buf,
                                              gkbuf,
                                              encmpibuf,
                                              (unsigned) BN_num_bytes(encmpi),
                                              &seckey->key.elgamal,
                                              &seckey->pubkey.key.elgamal);
        if (n <= 0) {
            (void) fprintf(stderr, "ops_elgamal_private_decrypt failure\n");
            return -1;
        }

        if (rnp_get_debug(__FILE__)) {
            hexdump(stderr, "decoded m", buf, n);
        }
        return n;
    default:
        (void) fprintf(stderr, "pubkey algorithm wrong\n");
        return -1;
    }
>>>>>>> 54956643
}

/**
\ingroup Core_MPI
\brief Elgamal-encrypt an MPI
*/
unsigned
pgp_elgamal_encrypt_mpi(const uint8_t *          encoded_m_buf,
                        const size_t             sz_encoded_m_buf,
                        const pgp_pubkey_t *     pubkey,
                        pgp_pk_sesskey_params_t *skp)
{
<<<<<<< HEAD

	uint8_t   encmpibuf[RNP_BUFSIZ];
	uint8_t   g_to_k[RNP_BUFSIZ];
	int             n;

	if (sz_encoded_m_buf != (size_t)BN_num_bytes(pubkey->key.elgamal.p)) {
		(void) fprintf(stderr, "sz_encoded_m_buf wrong\n");
		return 0;
	}

	n = pgp_elgamal_public_encrypt_pkcs1(g_to_k, encmpibuf, encoded_m_buf,
                                             sz_encoded_m_buf, &pubkey->key.elgamal);
	if (n == -1) {
		(void) fprintf(stderr, "pgp_elgamal_public_encrypt failure\n");
		return 0;
	}

	if (n <= 0)
		return 0;

	skp->elgamal.g_to_k = BN_bin2bn(g_to_k, n / 2, NULL);
	skp->elgamal.encrypted_m = BN_bin2bn(encmpibuf, n / 2, NULL);

	if (rnp_get_debug(__FILE__)) {
		hexdump(stderr, "encrypted mpi", encmpibuf, 16);
	}
	return 1;
=======
    uint8_t encmpibuf[RNP_BUFSIZ];
    uint8_t g_to_k[RNP_BUFSIZ];
    int     n;

    if (sz_encoded_m_buf != (size_t) BN_num_bytes(pubkey->key.elgamal.p)) {
        (void) fprintf(stderr, "sz_encoded_m_buf wrong\n");
        return 0;
    }

    n = pgp_elgamal_public_encrypt_pkcs1(
      g_to_k, encmpibuf, encoded_m_buf, sz_encoded_m_buf, &pubkey->key.elgamal);
    if (n == -1) {
        (void) fprintf(stderr, "pgp_elgamal_public_encrypt failure\n");
        return 0;
    }

    if (n <= 0)
        return 0;

    skp->elgamal.g_to_k = BN_bin2bn(g_to_k, n / 2, NULL);
    skp->elgamal.encrypted_m = BN_bin2bn(encmpibuf, n / 2, NULL);

    if (rnp_get_debug(__FILE__)) {
        hexdump(stderr, "encrypted mpi", encmpibuf, 16);
    }
    return 1;
>>>>>>> 54956643
}

static pgp_cb_ret_t
write_parsed_cb(const pgp_packet_t *pkt, pgp_cbdata_t *cbinfo)
{
<<<<<<< HEAD
	const pgp_contents_t	*content = &pkt->u;

	if (rnp_get_debug(__FILE__)) {
		printf("write_parsed_cb: ");
		pgp_print_packet(&cbinfo->printstate, pkt);
	}
	if (pkt->tag != PGP_PTAG_CT_UNARMOURED_TEXT && cbinfo->printstate.skipping) {
		puts("...end of skip");
		cbinfo->printstate.skipping = 0;
	}
	switch (pkt->tag) {
	case PGP_PTAG_CT_UNARMOURED_TEXT:
		printf("PGP_PTAG_CT_UNARMOURED_TEXT\n");
		if (!cbinfo->printstate.skipping) {
			puts("Skipping...");
			cbinfo->printstate.skipping = 1;
		}
		if (fwrite(content->unarmoured_text.data, 1,
		       content->unarmoured_text.length, stdout) != content->unarmoured_text.length) {
			fprintf(stderr, "unable to write unarmoured text data\n");
			cbinfo->printstate.skipping = 1;
		}
		break;

	case PGP_PTAG_CT_PK_SESSION_KEY:
		return pgp_pk_sesskey_cb(pkt, cbinfo);

	case PGP_GET_SECKEY:
		if (cbinfo->sshseckey) {
			*content->get_seckey.seckey = cbinfo->sshseckey;
			return PGP_KEEP_MEMORY;
		}
		return pgp_get_seckey_cb(pkt, cbinfo);

	case PGP_GET_PASSPHRASE:
		return cbinfo->cryptinfo.getpassphrase(pkt, cbinfo);

	case PGP_PTAG_CT_LITDATA_BODY:
		return pgp_litdata_cb(pkt, cbinfo);

	case PGP_PTAG_CT_ARMOUR_HEADER:
	case PGP_PTAG_CT_ARMOUR_TRAILER:
	case PGP_PTAG_CT_ENCRYPTED_PK_SESSION_KEY:
	case PGP_PTAG_CT_COMPRESSED:
	case PGP_PTAG_CT_LITDATA_HEADER:
	case PGP_PTAG_CT_SE_IP_DATA_BODY:
	case PGP_PTAG_CT_SE_IP_DATA_HEADER:
	case PGP_PTAG_CT_SE_DATA_BODY:
	case PGP_PTAG_CT_SE_DATA_HEADER:
		/* Ignore these packets  */
		/* They're handled in parse_packet() */
		/* and nothing else needs to be done */
		break;

	default:
		if (rnp_get_debug(__FILE__)) {
			fprintf(stderr, "Unexpected packet tag=%d (0x%x)\n",
				pkt->tag,
				pkt->tag);
		}
		break;
	}

	return PGP_RELEASE_MEMORY;
=======
    const pgp_contents_t *content = &pkt->u;

    if (rnp_get_debug(__FILE__)) {
        printf("write_parsed_cb: ");
        pgp_print_packet(&cbinfo->printstate, pkt);
    }
    if (pkt->tag != PGP_PTAG_CT_UNARMOURED_TEXT && cbinfo->printstate.skipping) {
        puts("...end of skip");
        cbinfo->printstate.skipping = 0;
    }
    switch (pkt->tag) {
    case PGP_PTAG_CT_UNARMOURED_TEXT:
        printf("PGP_PTAG_CT_UNARMOURED_TEXT\n");
        if (!cbinfo->printstate.skipping) {
            puts("Skipping...");
            cbinfo->printstate.skipping = 1;
        }
        if (fwrite(
              content->unarmoured_text.data, 1, content->unarmoured_text.length, stdout) !=
            content->unarmoured_text.length) {
            fprintf(stderr, "unable to write unarmoured text data\n");
            cbinfo->printstate.skipping = 1;
        }
        break;

    case PGP_PTAG_CT_PK_SESSION_KEY:
        return pgp_pk_sesskey_cb(pkt, cbinfo);

    case PGP_GET_SECKEY:
        if (cbinfo->sshseckey) {
            *content->get_seckey.seckey = cbinfo->sshseckey;
            return PGP_KEEP_MEMORY;
        }
        return pgp_get_seckey_cb(pkt, cbinfo);

    case PGP_GET_PASSPHRASE:
        return cbinfo->cryptinfo.getpassphrase(pkt, cbinfo);

    case PGP_PTAG_CT_LITDATA_BODY:
        return pgp_litdata_cb(pkt, cbinfo);

    case PGP_PTAG_CT_ARMOUR_HEADER:
    case PGP_PTAG_CT_ARMOUR_TRAILER:
    case PGP_PTAG_CT_ENCRYPTED_PK_SESSION_KEY:
    case PGP_PTAG_CT_COMPRESSED:
    case PGP_PTAG_CT_LITDATA_HEADER:
    case PGP_PTAG_CT_SE_IP_DATA_BODY:
    case PGP_PTAG_CT_SE_IP_DATA_HEADER:
    case PGP_PTAG_CT_SE_DATA_BODY:
    case PGP_PTAG_CT_SE_DATA_HEADER:
        /* Ignore these packets  */
        /* They're handled in parse_packet() */
        /* and nothing else needs to be done */
        break;

    default:
        if (rnp_get_debug(__FILE__)) {
            fprintf(stderr, "Unexpected packet tag=%d (0x%x)\n", pkt->tag, pkt->tag);
        }
        break;
    }

    return PGP_RELEASE_MEMORY;
>>>>>>> 54956643
}

/**
\ingroup HighLevel_Crypto
Encrypt a file
\param infile Name of file to be encrypted
\param outfile Name of file to write to. If NULL, name is constructed from infile
\param pubkey Public Key to encrypt file for
\param use_armour Write armoured text, if set
\param allow_overwrite Allow output file to be overwrwritten if it exists
\return 1 if OK; else 0
*/
unsigned
pgp_encrypt_file(pgp_io_t *       io,
                 const char *     infile,
                 const char *     outfile,
                 const pgp_key_t *key,
                 const unsigned   use_armour,
                 const unsigned   allow_overwrite,
                 const char *     cipher)
{
    pgp_output_t *output;
    pgp_memory_t *inmem;
    int           fd_out;

    __PGP_USED(io);
    inmem = pgp_memory_new();
    if (!pgp_mem_readfile(inmem, infile)) {
        return 0;
    }
    fd_out = pgp_setup_file_write(&output, outfile, allow_overwrite);
    if (fd_out < 0) {
        pgp_memory_free(inmem);
        return 0;
    }

    /* set armoured/not armoured here */
    if (use_armour) {
        pgp_writer_push_armor_msg(output);
    }

    /* Push the encrypted writer */
    if (!pgp_push_enc_se_ip(output, key, cipher)) {
        pgp_memory_free(inmem);
        return 0;
    }

    /* This does the writing */
    pgp_write(output, pgp_mem_data(inmem), (unsigned) pgp_mem_len(inmem));

    /* tidy up */
    pgp_memory_free(inmem);
    pgp_teardown_file_write(output, fd_out);

    return 1;
}

/* encrypt the contents of the input buffer, and return the mem structure */
pgp_memory_t *
pgp_encrypt_buf(pgp_io_t *       io,
                const void *     input,
                const size_t     insize,
                const pgp_key_t *pubkey,
                const unsigned   use_armour,
                const char *     cipher)
{
    pgp_output_t *output;
    pgp_memory_t *outmem;

    __PGP_USED(io);
    if (input == NULL) {
        (void) fprintf(io->errs, "pgp_encrypt_buf: null memory\n");
        return 0;
    }

    pgp_setup_memory_write(&output, &outmem, insize);

    /* set armoured/not armoured here */
    if (use_armour) {
        pgp_writer_push_armor_msg(output);
    }

    /* Push the encrypted writer */
    pgp_push_enc_se_ip(output, pubkey, cipher);

    /* This does the writing */
    pgp_write(output, input, (unsigned) insize);

    /* tidy up */
    pgp_writer_close(output);
    pgp_output_delete(output);

    return outmem;
}

/**
   \ingroup HighLevel_Crypto
   \brief Decrypt a file.
   \param infile Name of file to be decrypted
   \param outfile Name of file to write to. If NULL, the filename is constructed from the input
   filename, following GPG conventions.
   \param keyring Keyring to use
   \param use_armour Expect armoured text, if set
   \param allow_overwrite Allow output file to overwritten, if set.
   \param getpassfunc Callback to use to get passphrase
*/

unsigned
<<<<<<< HEAD
pgp_decrypt_file(pgp_io_t *io,
			const char *infile,
			const char *outfile,
			keyring_t *secring,
			keyring_t *pubring,
			const unsigned use_armour,
			const unsigned allow_overwrite,
			const unsigned sshkeys,
			void *passfp,
			int numtries,
			pgp_cbfunc_t *getpassfunc)
=======
pgp_decrypt_file(pgp_io_t *       io,
                 const char *     infile,
                 const char *     outfile,
                 rnp_key_store_t *secring,
                 rnp_key_store_t *pubring,
                 const unsigned   use_armour,
                 const unsigned   allow_overwrite,
                 const unsigned   sshkeys,
                 void *           passfp,
                 int              numtries,
                 pgp_cbfunc_t *   getpassfunc)
>>>>>>> 54956643
{
    pgp_stream_t *parse = NULL;
    const int     printerrors = 1;
    char *        filename = NULL;
    int           fd_in;
    int           fd_out;
    int           ret;

    /* setup for reading from given input file */
    fd_in = pgp_setup_file_read(io, &parse, infile, NULL, write_parsed_cb, 0);
    if (fd_in < 0) {
        perror(infile);
        return 0;
    }
    /* setup output filename */
    if (outfile) {
        fd_out = pgp_setup_file_write(&parse->cbinfo.output, outfile, allow_overwrite);
        if (fd_out < 0) {
            perror(outfile);
            pgp_teardown_file_read(parse, fd_in);
            return 0;
        }
    } else {
        const int   suffixlen = 4;
        const char *suffix = infile + strlen(infile) - suffixlen;
        unsigned    filenamelen;

        if (strcmp(suffix, ".gpg") == 0 || strcmp(suffix, ".asc") == 0) {
            filenamelen = (unsigned) (strlen(infile) - strlen(suffix));
            if ((filename = calloc(1, filenamelen + 1)) == NULL) {
                (void) fprintf(
                  stderr, "can't allocate %" PRIsize "d bytes\n", (size_t)(filenamelen + 1));
                return 0;
            }
            (void) strncpy(filename, infile, filenamelen);
            filename[filenamelen] = 0x0;
        }

        fd_out = pgp_setup_file_write(&parse->cbinfo.output, filename, allow_overwrite);
        if (fd_out < 0) {
            perror(filename);
            free(filename);
            pgp_teardown_file_read(parse, fd_in);
            return 0;
        }
    }

    /* \todo check for suffix matching armour param */

    /* setup for writing decrypted contents to given output file */

    /* setup keyring and passphrase callback */
    parse->cbinfo.cryptinfo.secring = secring;
    parse->cbinfo.passfp = passfp;
    parse->cbinfo.cryptinfo.getpassphrase = getpassfunc;
    parse->cbinfo.cryptinfo.pubring = pubring;
    parse->cbinfo.sshseckey = (sshkeys) ? &secring->keys[0].key.seckey : NULL;
    parse->cbinfo.numtries = numtries;

    /* Set up armour/passphrase options */
    if (use_armour) {
        pgp_reader_push_dearmour(parse);
    }

    /* Do it */
    ret = pgp_parse(parse, printerrors);

    /* Unsetup */
    if (use_armour) {
        pgp_reader_pop_dearmour(parse);
    }

    /* if we didn't get the passphrase, unlink output file */
    if (!parse->cbinfo.gotpass) {
        (void) unlink((filename) ? filename : outfile);
    }

    if (filename) {
        pgp_teardown_file_write(parse->cbinfo.output, fd_out);
        free(filename);
    }
    pgp_teardown_file_read(parse, fd_in);
    /* \todo cleardown crypt */

    ret = (ret && parse->cbinfo.gotpass);
    return ret;
}

/* decrypt an area of memory */
pgp_memory_t *
<<<<<<< HEAD
pgp_decrypt_buf(pgp_io_t *io,
			const void *input,
			const size_t insize,
			keyring_t *secring,
			keyring_t *pubring,
			const unsigned use_armour,
			const unsigned sshkeys,
			void *passfp,
			int numtries,
			pgp_cbfunc_t *getpassfunc)
=======
pgp_decrypt_buf(pgp_io_t *       io,
                const void *     input,
                const size_t     insize,
                rnp_key_store_t *secring,
                rnp_key_store_t *pubring,
                const unsigned   use_armour,
                const unsigned   sshkeys,
                void *           passfp,
                int              numtries,
                pgp_cbfunc_t *   getpassfunc)
>>>>>>> 54956643
{
    pgp_stream_t *parse = NULL;
    pgp_memory_t *outmem;
    pgp_memory_t *inmem;
    const int     printerrors = 1;

    if (input == NULL) {
        (void) fprintf(io->errs, "pgp_encrypt_buf: null memory\n");
        return 0;
    }

    inmem = pgp_memory_new();
    pgp_memory_add(inmem, input, insize);

    /* set up to read from memory */
    pgp_setup_memory_read(io, &parse, inmem, NULL, write_parsed_cb, 0);

    /* setup for writing decrypted contents to given output file */
    pgp_setup_memory_write(&parse->cbinfo.output, &outmem, insize);

    /* setup keyring and passphrase callback */
    parse->cbinfo.cryptinfo.secring = secring;
    parse->cbinfo.cryptinfo.pubring = pubring;
    parse->cbinfo.passfp = passfp;
    parse->cbinfo.cryptinfo.getpassphrase = getpassfunc;
    parse->cbinfo.sshseckey = (sshkeys) ? &secring->keys[0].key.seckey : NULL;
    parse->cbinfo.numtries = numtries;

    /* Set up armour/passphrase options */
    if (use_armour) {
        pgp_reader_push_dearmour(parse);
    }

    /* Do it */
    pgp_parse(parse, printerrors);

    /* Unsetup */
    if (use_armour) {
        pgp_reader_pop_dearmour(parse);
    }
  
    /* tidy up */
    const bool gotpass = parse->cbinfo.gotpass;
    pgp_writer_close(parse->cbinfo.output);
    pgp_output_delete(parse->cbinfo.output);
    pgp_teardown_memory_read(parse, inmem);

    /* if we didn't get the passphrase, return NULL */
    return gotpass ? outmem : NULL;
}

void
pgp_crypto_finish(void)
{
    // currently empty implementation
}

BIGNUM *
new_BN_take_mp(botan_mp_t mp)
{
    PGPV_BIGNUM *a;

    a = calloc(1, sizeof(*a));
    a->mp = mp;
    return a;
}<|MERGE_RESOLUTION|>--- conflicted
+++ resolved
@@ -95,59 +95,6 @@
                        const BIGNUM *      encmpi,
                        const pgp_seckey_t *seckey)
 {
-<<<<<<< HEAD
-	unsigned        mpisize;
-	uint8_t		encmpibuf[RNP_BUFSIZ];
-	uint8_t		gkbuf[RNP_BUFSIZ];
-	int             n;
-
-	mpisize = (unsigned)BN_num_bytes(encmpi);
-	/* MPI can't be more than 65,536 */
-	if (mpisize > sizeof(encmpibuf)) {
-		(void) fprintf(stderr, "mpisize too big %u\n", mpisize);
-		return -1;
-	}
-	switch (seckey->pubkey.alg) {
-	case PGP_PKA_RSA:
-		BN_bn2bin(encmpi, encmpibuf);
-		if (rnp_get_debug(__FILE__)) {
-			hexdump(stderr, "encrypted", encmpibuf, 16);
-		}
-                n = pgp_rsa_decrypt_pkcs1(buf, buflen,
-                                          encmpibuf, (unsigned)(BN_num_bits(encmpi) + 7) / 8,
-                                          &seckey->key.rsa, &seckey->pubkey.key.rsa);
-		if (n <= 0) {
-			(void) fprintf(stderr, "ops_rsa_private_decrypt failure\n");
-			return -1;
-		}
-		if (rnp_get_debug(__FILE__)) {
-			hexdump(stderr, "decoded m", buf, n);
-		}
-		return n;
-	case PGP_PKA_DSA:
-	case PGP_PKA_ELGAMAL:
-		(void) BN_bn2bin(g_to_k, gkbuf);
-		(void) BN_bn2bin(encmpi, encmpibuf);
-		if (rnp_get_debug(__FILE__)) {
-			hexdump(stderr, "encrypted", encmpibuf, 16);
-		}
-		n = pgp_elgamal_private_decrypt_pkcs1(buf,
-                                                      gkbuf, encmpibuf, (unsigned)BN_num_bytes(encmpi),
-                                                      &seckey->key.elgamal, &seckey->pubkey.key.elgamal);
-		if (n <= 0) {
-			(void) fprintf(stderr, "ops_elgamal_private_decrypt failure\n");
-			return -1;
-		}
-
-		if (rnp_get_debug(__FILE__)) {
-			hexdump(stderr, "decoded m", buf, n);
-		}
-		return n;
-	default:
-		(void) fprintf(stderr, "pubkey algorithm wrong\n");
-		return -1;
-	}
-=======
     unsigned mpisize;
     uint8_t  encmpibuf[RNP_BUFSIZ];
     uint8_t  gkbuf[RNP_BUFSIZ];
@@ -205,7 +152,6 @@
         (void) fprintf(stderr, "pubkey algorithm wrong\n");
         return -1;
     }
->>>>>>> 54956643
 }
 
 /**
@@ -218,35 +164,6 @@
                         const pgp_pubkey_t *     pubkey,
                         pgp_pk_sesskey_params_t *skp)
 {
-<<<<<<< HEAD
-
-	uint8_t   encmpibuf[RNP_BUFSIZ];
-	uint8_t   g_to_k[RNP_BUFSIZ];
-	int             n;
-
-	if (sz_encoded_m_buf != (size_t)BN_num_bytes(pubkey->key.elgamal.p)) {
-		(void) fprintf(stderr, "sz_encoded_m_buf wrong\n");
-		return 0;
-	}
-
-	n = pgp_elgamal_public_encrypt_pkcs1(g_to_k, encmpibuf, encoded_m_buf,
-                                             sz_encoded_m_buf, &pubkey->key.elgamal);
-	if (n == -1) {
-		(void) fprintf(stderr, "pgp_elgamal_public_encrypt failure\n");
-		return 0;
-	}
-
-	if (n <= 0)
-		return 0;
-
-	skp->elgamal.g_to_k = BN_bin2bn(g_to_k, n / 2, NULL);
-	skp->elgamal.encrypted_m = BN_bin2bn(encmpibuf, n / 2, NULL);
-
-	if (rnp_get_debug(__FILE__)) {
-		hexdump(stderr, "encrypted mpi", encmpibuf, 16);
-	}
-	return 1;
-=======
     uint8_t encmpibuf[RNP_BUFSIZ];
     uint8_t g_to_k[RNP_BUFSIZ];
     int     n;
@@ -273,78 +190,11 @@
         hexdump(stderr, "encrypted mpi", encmpibuf, 16);
     }
     return 1;
->>>>>>> 54956643
 }
 
 static pgp_cb_ret_t
 write_parsed_cb(const pgp_packet_t *pkt, pgp_cbdata_t *cbinfo)
 {
-<<<<<<< HEAD
-	const pgp_contents_t	*content = &pkt->u;
-
-	if (rnp_get_debug(__FILE__)) {
-		printf("write_parsed_cb: ");
-		pgp_print_packet(&cbinfo->printstate, pkt);
-	}
-	if (pkt->tag != PGP_PTAG_CT_UNARMOURED_TEXT && cbinfo->printstate.skipping) {
-		puts("...end of skip");
-		cbinfo->printstate.skipping = 0;
-	}
-	switch (pkt->tag) {
-	case PGP_PTAG_CT_UNARMOURED_TEXT:
-		printf("PGP_PTAG_CT_UNARMOURED_TEXT\n");
-		if (!cbinfo->printstate.skipping) {
-			puts("Skipping...");
-			cbinfo->printstate.skipping = 1;
-		}
-		if (fwrite(content->unarmoured_text.data, 1,
-		       content->unarmoured_text.length, stdout) != content->unarmoured_text.length) {
-			fprintf(stderr, "unable to write unarmoured text data\n");
-			cbinfo->printstate.skipping = 1;
-		}
-		break;
-
-	case PGP_PTAG_CT_PK_SESSION_KEY:
-		return pgp_pk_sesskey_cb(pkt, cbinfo);
-
-	case PGP_GET_SECKEY:
-		if (cbinfo->sshseckey) {
-			*content->get_seckey.seckey = cbinfo->sshseckey;
-			return PGP_KEEP_MEMORY;
-		}
-		return pgp_get_seckey_cb(pkt, cbinfo);
-
-	case PGP_GET_PASSPHRASE:
-		return cbinfo->cryptinfo.getpassphrase(pkt, cbinfo);
-
-	case PGP_PTAG_CT_LITDATA_BODY:
-		return pgp_litdata_cb(pkt, cbinfo);
-
-	case PGP_PTAG_CT_ARMOUR_HEADER:
-	case PGP_PTAG_CT_ARMOUR_TRAILER:
-	case PGP_PTAG_CT_ENCRYPTED_PK_SESSION_KEY:
-	case PGP_PTAG_CT_COMPRESSED:
-	case PGP_PTAG_CT_LITDATA_HEADER:
-	case PGP_PTAG_CT_SE_IP_DATA_BODY:
-	case PGP_PTAG_CT_SE_IP_DATA_HEADER:
-	case PGP_PTAG_CT_SE_DATA_BODY:
-	case PGP_PTAG_CT_SE_DATA_HEADER:
-		/* Ignore these packets  */
-		/* They're handled in parse_packet() */
-		/* and nothing else needs to be done */
-		break;
-
-	default:
-		if (rnp_get_debug(__FILE__)) {
-			fprintf(stderr, "Unexpected packet tag=%d (0x%x)\n",
-				pkt->tag,
-				pkt->tag);
-		}
-		break;
-	}
-
-	return PGP_RELEASE_MEMORY;
-=======
     const pgp_contents_t *content = &pkt->u;
 
     if (rnp_get_debug(__FILE__)) {
@@ -408,7 +258,6 @@
     }
 
     return PGP_RELEASE_MEMORY;
->>>>>>> 54956643
 }
 
 /**
@@ -517,19 +366,6 @@
 */
 
 unsigned
-<<<<<<< HEAD
-pgp_decrypt_file(pgp_io_t *io,
-			const char *infile,
-			const char *outfile,
-			keyring_t *secring,
-			keyring_t *pubring,
-			const unsigned use_armour,
-			const unsigned allow_overwrite,
-			const unsigned sshkeys,
-			void *passfp,
-			int numtries,
-			pgp_cbfunc_t *getpassfunc)
-=======
 pgp_decrypt_file(pgp_io_t *       io,
                  const char *     infile,
                  const char *     outfile,
@@ -541,7 +377,6 @@
                  void *           passfp,
                  int              numtries,
                  pgp_cbfunc_t *   getpassfunc)
->>>>>>> 54956643
 {
     pgp_stream_t *parse = NULL;
     const int     printerrors = 1;
@@ -632,18 +467,6 @@
 
 /* decrypt an area of memory */
 pgp_memory_t *
-<<<<<<< HEAD
-pgp_decrypt_buf(pgp_io_t *io,
-			const void *input,
-			const size_t insize,
-			keyring_t *secring,
-			keyring_t *pubring,
-			const unsigned use_armour,
-			const unsigned sshkeys,
-			void *passfp,
-			int numtries,
-			pgp_cbfunc_t *getpassfunc)
-=======
 pgp_decrypt_buf(pgp_io_t *       io,
                 const void *     input,
                 const size_t     insize,
@@ -654,7 +477,6 @@
                 void *           passfp,
                 int              numtries,
                 pgp_cbfunc_t *   getpassfunc)
->>>>>>> 54956643
 {
     pgp_stream_t *parse = NULL;
     pgp_memory_t *outmem;
