/*
 * Copyright (c) 2017, [Ribose Inc](https://www.ribose.com).
 * All rights reserved.
 *
 * Redistribution and use in source and binary forms, with or without
 * modification, are permitted provided that the following conditions are met:
 *
 * 1.  Redistributions of source code must retain the above copyright notice,
 *     this list of conditions and the following disclaimer.
 *
 * 2.  Redistributions in binary form must reproduce the above copyright notice,
 *     this list of conditions and the following disclaimer in the documentation
 *     and/or other materials provided with the distribution.
 *
 * THIS SOFTWARE IS PROVIDED BY THE COPYRIGHT HOLDERS AND CONTRIBUTORS "AS IS"
 * AND ANY EXPRESS OR IMPLIED WARRANTIES, INCLUDING, BUT NOT LIMITED TO, THE
 * IMPLIED  WARRANTIES OF MERCHANTABILITY AND FITNESS FOR A PARTICULAR PURPOSE
 * ARE DISCLAIMED. IN NO EVENT SHALL THE COPYRIGHT OWNER OR CONTRIBUTORS BE
 * LIABLE FOR ANY DIRECT, INDIRECT, INCIDENTAL, SPECIAL, EXEMPLARY, OR
 * CONSEQUENTIAL DAMAGES (INCLUDING, BUT NOT LIMITED TO, PROCUREMENT OF
 * SUBSTITUTE GOODS OR SERVICES; LOSS OF USE, DATA, OR PROFITS;
 * OR BUSINESS INTERRUPTION) HOWEVER CAUSED AND ON ANY THEORY OF LIABILITY,
 * WHETHER IN CONTRACT, STRICT LIABILITY, OR TORT (INCLUDING NEGLIGENCE OR
 * OTHERWISE) ARISING IN ANY WAY OUT OF THE USE OF THIS SOFTWARE,
 * EVEN IF ADVISED OF THE POSSIBILITY OF SUCH DAMAGE.
 */

#include <rnp.h>

#include "rnp_tests.h"
#include "rnp_tests_support.h"

void
rnpkeys_exportkey_verifyUserId(void **state)
{
<<<<<<< HEAD
    /* Generate the key and export it */

=======
    rnp_test_state_t *rstate = *state;
    /* * Execute the Generate-key command to generate a new pair of private/public
     * key
     * Verify the key was generated with the correct UserId.
     */
>>>>>>> 906d5d4c
    rnp_t rnp;
    int   pipefd[2];
    char *fdptr;
    char *exportedkey = NULL;

<<<<<<< HEAD
    /* Initialize the rnp structure. */
    setup_rnp_common(&rnp, GPG_KEY_STORE, NULL, pipefd);

    /* Generate the key */
    set_default_rsa_key_desc(&rnp.action.generate_key_ctx, PGP_HASH_SHA256);
    assert_int_equal(1, rnp_generate_key(&rnp, NULL));

    /* Loading keyrings and checking whether they have correct key */
    assert_int_equal(rnp_key_store_load_keys(&rnp, 1), 1);
    assert_int_equal(rnp_secret_count(&rnp), 1);
    assert_int_equal(rnp_public_count(&rnp), 1);
    assert_int_equal(rnp_find_key(&rnp, getenv("LOGNAME")), 1);

    /* Try to export the key without passing userid from the interface : this should fail*/
    exportedkey = rnp_export_key(&rnp, NULL);
    assert_null(exportedkey);
=======
    /* Setup the pass phrase fd to avoid user-input*/
    rnp_assert_int_equal(rstate, setupPassphrasefd(pipefd), 1);
    /*Initialize the basic RNP structure. */
    fdptr = uint_to_string(passfd, 4, pipefd[0], 10);
    rnp_assert_int_equal(
      rstate,
      1,
      setup_rnp_common(&rnp,
                       fdptr)); // Ensure the rnp core structure is correctly initialized.
    rnp_assert_int_equal(rstate, 1, rnp_setvar(&rnp, "hash", "SHA256"));

    rnp.action.generate_key_ctx.key_alg = PGP_PKA_RSA;
    rnp.action.generate_key_ctx.sym_alg = PGP_SA_DEFAULT_CIPHER;
    rnp.action.generate_key_ctx.rsa.modulus_bit_len = 1024;
    rnp_assert_int_equal(
      rstate, 1, rnp_generate_key(&rnp, NULL)); // Ensure the key was generated.

    /*Load the newly generated rnp key*/
    rnp_assert_int_equal(rstate, 1, rnp_load_keys(&rnp)); // Ensure the keyring is loaded.

    /*try to export the key without passing userid from the interface;
     * stack MUST query the set userid option to find the key*/
    exportedkey = rnp_export_key(&rnp, NULL);
    rnp_assert_non_null(rstate, exportedkey);
    free(exportedkey);
>>>>>>> 906d5d4c

    /* Try to export the key with specified userid parameter from the env */
    exportedkey = rnp_export_key(&rnp, getenv("LOGNAME"));
    rnp_assert_non_null(rstate, exportedkey);
    free(exportedkey);

    /* try to export the key with specified userid parameter (which is wrong) */
    exportedkey = rnp_export_key(&rnp, "LOGNAME");
    rnp_assert_null(rstate, exportedkey);
    free(exportedkey);

    rnp_assert_int_equal(
      rstate, 1, rnp_end(&rnp)); // Free memory and other allocated resources.
}<|MERGE_RESOLUTION|>--- conflicted
+++ resolved
@@ -26,72 +26,36 @@
  */
 
 #include <rnp.h>
-
+#include <key_store.h>
 #include "rnp_tests.h"
 #include "rnp_tests_support.h"
 
 void
 rnpkeys_exportkey_verifyUserId(void **state)
 {
-<<<<<<< HEAD
     /* Generate the key and export it */
-
-=======
     rnp_test_state_t *rstate = *state;
-    /* * Execute the Generate-key command to generate a new pair of private/public
-     * key
-     * Verify the key was generated with the correct UserId.
-     */
->>>>>>> 906d5d4c
     rnp_t rnp;
     int   pipefd[2];
-    char *fdptr;
     char *exportedkey = NULL;
 
-<<<<<<< HEAD
     /* Initialize the rnp structure. */
-    setup_rnp_common(&rnp, GPG_KEY_STORE, NULL, pipefd);
+    rnp_assert_int_equal(rstate, 1, setup_rnp_common(&rnp, GPG_KEY_STORE, NULL, pipefd));
 
     /* Generate the key */
     set_default_rsa_key_desc(&rnp.action.generate_key_ctx, PGP_HASH_SHA256);
-    assert_int_equal(1, rnp_generate_key(&rnp, NULL));
+    rnp_assert_int_equal(rstate, 1, rnp_generate_key(&rnp, NULL));
 
     /* Loading keyrings and checking whether they have correct key */
-    assert_int_equal(rnp_key_store_load_keys(&rnp, 1), 1);
-    assert_int_equal(rnp_secret_count(&rnp), 1);
-    assert_int_equal(rnp_public_count(&rnp), 1);
-    assert_int_equal(rnp_find_key(&rnp, getenv("LOGNAME")), 1);
+    rnp_assert_int_equal(rstate, rnp_key_store_load_keys(&rnp, 1), 1);
+    rnp_assert_int_equal(rstate, rnp_secret_count(&rnp), 1);
+    rnp_assert_int_equal(rstate, rnp_public_count(&rnp), 1);
+    rnp_assert_int_equal(rstate, rnp_find_key(&rnp, getenv("LOGNAME")), 1);
 
     /* Try to export the key without passing userid from the interface : this should fail*/
     exportedkey = rnp_export_key(&rnp, NULL);
-    assert_null(exportedkey);
-=======
-    /* Setup the pass phrase fd to avoid user-input*/
-    rnp_assert_int_equal(rstate, setupPassphrasefd(pipefd), 1);
-    /*Initialize the basic RNP structure. */
-    fdptr = uint_to_string(passfd, 4, pipefd[0], 10);
-    rnp_assert_int_equal(
-      rstate,
-      1,
-      setup_rnp_common(&rnp,
-                       fdptr)); // Ensure the rnp core structure is correctly initialized.
-    rnp_assert_int_equal(rstate, 1, rnp_setvar(&rnp, "hash", "SHA256"));
-
-    rnp.action.generate_key_ctx.key_alg = PGP_PKA_RSA;
-    rnp.action.generate_key_ctx.sym_alg = PGP_SA_DEFAULT_CIPHER;
-    rnp.action.generate_key_ctx.rsa.modulus_bit_len = 1024;
-    rnp_assert_int_equal(
-      rstate, 1, rnp_generate_key(&rnp, NULL)); // Ensure the key was generated.
-
-    /*Load the newly generated rnp key*/
-    rnp_assert_int_equal(rstate, 1, rnp_load_keys(&rnp)); // Ensure the keyring is loaded.
-
-    /*try to export the key without passing userid from the interface;
-     * stack MUST query the set userid option to find the key*/
-    exportedkey = rnp_export_key(&rnp, NULL);
-    rnp_assert_non_null(rstate, exportedkey);
+    rnp_assert_null(rstate, exportedkey);
     free(exportedkey);
->>>>>>> 906d5d4c
 
     /* Try to export the key with specified userid parameter from the env */
     exportedkey = rnp_export_key(&rnp, getenv("LOGNAME"));
