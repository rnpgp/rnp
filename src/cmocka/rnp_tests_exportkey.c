/*
 * Copyright (c) 2017, [Ribose Inc](https://www.ribose.com).
 * All rights reserved.
 *
 * Redistribution and use in source and binary forms, with or without
 * modification, are permitted provided that the following conditions are met:
 *
 * 1.  Redistributions of source code must retain the above copyright notice,
 *     this list of conditions and the following disclaimer.
 *
 * 2.  Redistributions in binary form must reproduce the above copyright notice,
 *     this list of conditions and the following disclaimer in the documentation
 *     and/or other materials provided with the distribution.
 *
 * THIS SOFTWARE IS PROVIDED BY THE COPYRIGHT HOLDERS AND CONTRIBUTORS "AS IS"
 * AND ANY EXPRESS OR IMPLIED WARRANTIES, INCLUDING, BUT NOT LIMITED TO, THE
 * IMPLIED  WARRANTIES OF MERCHANTABILITY AND FITNESS FOR A PARTICULAR PURPOSE
 * ARE DISCLAIMED. IN NO EVENT SHALL THE COPYRIGHT OWNER OR CONTRIBUTORS BE
 * LIABLE FOR ANY DIRECT, INDIRECT, INCIDENTAL, SPECIAL, EXEMPLARY, OR
 * CONSEQUENTIAL DAMAGES (INCLUDING, BUT NOT LIMITED TO, PROCUREMENT OF
 * SUBSTITUTE GOODS OR SERVICES; LOSS OF USE, DATA, OR PROFITS;
 * OR BUSINESS INTERRUPTION) HOWEVER CAUSED AND ON ANY THEORY OF LIABILITY,
 * WHETHER IN CONTRACT, STRICT LIABILITY, OR TORT (INCLUDING NEGLIGENCE OR
 * OTHERWISE) ARISING IN ANY WAY OUT OF THE USE OF THIS SOFTWARE,
 * EVEN IF ADVISED OF THE POSSIBILITY OF SUCH DAMAGE.
 */

#include <rnp.h>
#include <key_store.h>
#include "rnp_tests.h"
#include "rnp_tests_support.h"

void
rnpkeys_exportkey_verifyUserId(void **state)
{
    /* Generate the key and export it */
    rnp_test_state_t *rstate = *state;
    rnp_t             rnp;
    int               pipefd[2];
    char *            exportedkey = NULL;

    /* Initialize the rnp structure. */
    rnp_assert_ok(rstate, setup_rnp_common(&rnp, GPG_KEY_STORE, NULL, pipefd));

    /* Generate the key */
    set_default_rsa_key_desc(&rnp.action.generate_key_ctx, PGP_HASH_SHA256);
    rnp_assert_ok(rstate, rnp_generate_key(&rnp, NULL));

    /* Loading keyrings and checking whether they have correct key */
    rnp_assert_ok(rstate, rnp_key_store_load_keys(&rnp, 1));
    rnp_assert_ok(rstate, rnp_secret_count(&rnp));
    rnp_assert_ok(rstate, rnp_public_count(&rnp));
    rnp_assert_ok(rstate, rnp_find_key(&rnp, getenv("LOGNAME")));

    /* Try to export the key without passing userid from the interface : this should fail*/
    exportedkey = rnp_export_key(&rnp, NULL);
    rnp_assert_null(rstate, exportedkey);
    free(exportedkey);

    /* Try to export the key with specified userid parameter from the env */
    exportedkey = rnp_export_key(&rnp, getenv("LOGNAME"));
    rnp_assert_non_null(rstate, exportedkey);
    free(exportedkey);

    /* try to export the key with specified userid parameter (which is wrong) */
    exportedkey = rnp_export_key(&rnp, "LOGNAME");
    rnp_assert_null(rstate, exportedkey);
    free(exportedkey);

<<<<<<< HEAD
    /* Free memory and other allocated resources. */
    rnp_assert_ok(rstate, rnp_end(&rnp));
=======
    rnp_end(&rnp); // Free memory and other allocated resources.
>>>>>>> c09f2707
}<|MERGE_RESOLUTION|>--- conflicted
+++ resolved
@@ -66,11 +66,5 @@
     exportedkey = rnp_export_key(&rnp, "LOGNAME");
     rnp_assert_null(rstate, exportedkey);
     free(exportedkey);
-
-<<<<<<< HEAD
-    /* Free memory and other allocated resources. */
-    rnp_assert_ok(rstate, rnp_end(&rnp));
-=======
     rnp_end(&rnp); // Free memory and other allocated resources.
->>>>>>> c09f2707
 }