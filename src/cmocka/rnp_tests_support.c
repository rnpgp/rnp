/*
 * Copyright (c) 2017, [Ribose Inc](https://www.ribose.com).
 * All rights reserved.
 *
 * Redistribution and use in source and binary forms, with or without modification,
 * are permitted provided that the following conditions are met:
 *
 * 1.  Redistributions of source code must retain the above copyright notice,
 *     this list of conditions and the following disclaimer.
 *
 * 2.  Redistributions in binary form must reproduce the above copyright notice,
 *     this list of conditions and the following disclaimer in the documentation
 *     and/or other materials provided with the distribution.
 *
 * THIS SOFTWARE IS PROVIDED BY THE COPYRIGHT HOLDERS AND CONTRIBUTORS "AS IS" AND
 * ANY EXPRESS OR IMPLIED WARRANTIES, INCLUDING, BUT NOT LIMITED TO, THE IMPLIED
 * WARRANTIES OF MERCHANTABILITY AND FITNESS FOR A PARTICULAR PURPOSE ARE
 * DISCLAIMED. IN NO EVENT SHALL THE COPYRIGHT OWNER OR CONTRIBUTORS BE LIABLE
 * FOR ANY DIRECT, INDIRECT, INCIDENTAL, SPECIAL, EXEMPLARY, OR CONSEQUENTIAL
 * DAMAGES (INCLUDING, BUT NOT LIMITED TO, PROCUREMENT OF SUBSTITUTE GOODS OR
 * SERVICES; LOSS OF USE, DATA, OR PROFITS; OR BUSINESS INTERRUPTION) HOWEVER
 * CAUSED AND ON ANY THEORY OF LIABILITY, WHETHER IN CONTRACT, STRICT LIABILITY,
 * OR TORT (INCLUDING NEGLIGENCE OR OTHERWISE) ARISING IN ANY WAY OUT OF THE USE OF
 * THIS SOFTWARE, EVEN IF ADVISED OF THE POSSIBILITY OF SUCH DAMAGE.
 */

#include <stdarg.h>
#include <stddef.h>
#include <setjmp.h>
#include <stdint.h>
#include <stdlib.h>
#include <string.h>
#include <stdio.h>
#include <unistd.h>
#include <limits.h>
#include <ftw.h>

#include <cmocka.h>

#include <crypto.h>
#include <key_store_pgp.h>
#include <packet.h>
#include <packet-key.h>
#include <bn.h>

#include <rnp.h>
#include <sys/stat.h>

/* Check if a file exists.
 * Use with assert_true and rnp_assert_false(rstate, .
 */
int
file_exists(const char *path)
{
    struct stat st = {0};
    return stat(path, &st) == 0 && S_ISREG(st.st_mode);
}

/* Check if a directory exists */
int
dir_exists(const char *path)
{
    struct stat st = {0};
    return stat(path, &st) == 0 && S_ISDIR(st.st_mode);
}

/* Check if a file is empty
 * Use with assert_true and rnp_assert_false(rstate, .
 */
int
file_empty(const char *path)
{
    struct stat st = {0};
    return stat(path, &st) == 0 && S_ISREG(st.st_mode) && st.st_size == 0;
}

/* Concatenate multiple strings into a full path.
 * A directory separator is added between components.
 * Must be called in between va_start and va_end.
 * Final argument of calling function must be NULL.
 */
void
vpaths_concat(char *buffer, size_t buffer_size, const char *first, va_list ap)
{
    size_t      length = strlen(first);
    const char *s;

    assert_true(length < buffer_size);

    memset(buffer, 0, buffer_size);

    strncpy(buffer, first, buffer_size - 1);
    while ((s = va_arg(ap, const char *))) {
        length += strlen(s) + 1;
        assert_true(length < buffer_size);
        strncat(buffer, "/", buffer_size - 1);
        strncat(buffer, s, buffer_size - 1);
    }
}

/* Concatenate multiple strings into a full path.
 * Final argument must be NULL.
 */
char *
paths_concat(char *buffer, size_t buffer_length, const char *first, ...)
{
    va_list ap;

    va_start(ap, first);
    vpaths_concat(buffer, buffer_length, first, ap);
    va_end(ap);
    return buffer;
}

/* Concatenate multiple strings into a full path and
 * check that the file exists.
 * Final argument must be NULL.
 */
int
path_file_exists(const char *first, ...)
{
    va_list ap;
    char    buffer[512] = {0};

    va_start(ap, first);
    vpaths_concat(buffer, sizeof(buffer), first, ap);
    va_end(ap);
    return file_exists(buffer);
}

/* Concatenate multiple strings into a full path and
 * create the directory.
 * Final argument must be NULL.
 */
void
path_mkdir(mode_t mode, const char *first, ...)
{
    va_list ap;
    char    buffer[512];

    /* sanity check - should always be an absolute path */
    assert_true(first[0] == '/');

    va_start(ap, first);
    vpaths_concat(buffer, sizeof(buffer), first, ap);
    va_end(ap);

    assert_int_equal(0, mkdir(buffer, mode));
}

int
remove_cb(const char *fpath, const struct stat *sb, int typeflag, struct FTW *ftwbuf)
{
    int ret = remove(fpath);
    if (ret)
        perror(fpath);

    return ret;
}

/* Recursively remove a directory.
 * The path must be a full path and must be located in /tmp, for safety.
 */
void
delete_recursively(const char *path)
{
    /* sanity check, we should only be purging things from /tmp/ */
    assert_int_equal(strncmp(path, "/tmp/", 5), 0);
    assert_true(strlen(path) > 5);

    nftw(path, remove_cb, 64, FTW_DEPTH | FTW_PHYS);
}

/* Creates and returns a temporary directory path.
 * Caller must free the string.
 */
char *
make_temp_dir()
{
    const char *template = "/tmp/rnp-cmocka-XXXXXX";
    char *buffer = calloc(1, strlen(template) + 1);
    if (buffer == NULL) {
        return NULL;
    }
    strncpy(buffer, template, strlen(template));
    return mkdtemp(buffer);
}

// returns new string containing hex value
char *
hex_encode(const uint8_t v[], size_t len)
{
    char * s;
    size_t i;

    s = malloc(2 * len + 1);
    if (s == NULL)
        return NULL;

    char hex_chars[] = "0123456789ABCDEF";

    for (i = 0; i < len; ++i) {
        uint8_t    b0 = 0x0F & (v[i] >> 4);
        uint8_t    b1 = 0x0F & (v[i]);
        const char c1 = hex_chars[b0];
        const char c2 = hex_chars[b1];
        s[2 * i] = c1;
        s[2 * i + 1] = c2;
    }
    s[2 * len] = 0;

    return s;
}

int
test_value_equal(const char *what, const char *expected_value, const uint8_t v[], size_t v_len)
{
    assert_int_equal(strlen(expected_value), v_len * 2);

    char *produced = hex_encode(v, v_len);
    if (produced == NULL) {
        return -1;
    }

    // fixme - expects expected_value is also uppercase
    assert_string_equal(produced, expected_value);

    free(produced);
    return 0;
}

char *
uint_to_string(char *buff, const int buffsize, unsigned int num, int base)
{
    char *ptr;
    ptr = &buff[buffsize - 1];
    *ptr = '\0';

    do {
        *--ptr = "0123456789abcdef"[num % base];
        num /= base;
    } while (num != 0);

    return ptr;
}

int
setupPassphrasefd(int *pipefd)
{
    if (pipe(pipefd) == -1) {
        perror("pipe");
        return 0;
    }

    /*Write and close fd*/
    const char *password = "passwordforkeygeneration\0";
    assert_int_equal(write(pipefd[1], password, strlen(password)), strlen(password));
    close(pipefd[1]);
    return 1;
}

<<<<<<< HEAD
void
setup_rnp_common(rnp_t *                 rnp,
                 enum key_store_format_t ks_format,
                 const char *            homedir,
                 int *                   pipefd)
{
    char         pubpath[1024];
    char         secpath[1024];
    char         homepath[1024];
    rnp_params_t params;

    rnp_params_init(&params);

    /* set password fd if any */
    if (pipefd) {
        assert_int_equal(setupPassphrasefd(pipefd), 1);
        params.passfd = pipefd[0];
    }
    /* setup keyring pathes */
    if (homedir == NULL) {
        /* if we use default homedir then we append '.rnp' and create directory as well */
        homedir = getenv("HOME");
        paths_concat(homepath, sizeof(homepath), homedir, ".rnp", NULL);
        if (!dir_exists(homepath))
            path_mkdir(0700, homepath, NULL);
        homedir = homepath;
    }

    assert_non_null(homedir);
    assert_true((ks_format == GPG_KEY_STORE) || (ks_format == KBX_KEY_STORE));
    paths_concat(pubpath,
                 sizeof(pubpath),
                 homedir,
                 (ks_format == GPG_KEY_STORE) ? "pubring.gpg" : "pubring.kbx",
                 NULL);
    paths_concat(secpath,
                 sizeof(secpath),
                 homedir,
                 (ks_format == GPG_KEY_STORE) ? "secring.gpg" : "secring.kbx",
                 NULL);
    params.pubpath = strdup(pubpath);
    params.secpath = strdup(secpath);
    params.ks_format = ks_format;

    /*initialize the basic RNP structure. */
    memset(rnp, '\0', sizeof(*rnp));
    assert_int_equal(rnp_init(rnp, &params), 1);
    rnp_params_free(&params);
}

void
set_default_rsa_key_desc(rnp_keygen_desc_t *key_desc, pgp_hash_alg_t hashalg)
{
    key_desc->key_alg = PGP_PKA_RSA;
    key_desc->sym_alg = PGP_SA_DEFAULT_CIPHER;
    key_desc->rsa.modulus_bit_len = 1024;
    key_desc->hash_alg = hashalg;
=======
int
setup_rnp_common(rnp_t *rnp, char *passfd)
{
    int rc;
    /*Initialize the basic RNP structure. */
    memset(rnp, '\0', sizeof(*rnp));
    /*Set the default parameters*/
    rc = rnp_setvar(rnp, "sshkeydir", "/etc/ssh");
    if (rc != 1) {
        return rc;
    }
    rc = rnp_setvar(rnp, "res", "<stdout>");
    if (rc != 1) {
        return rc;
    }
    rc = rnp_setvar(rnp, "format", "human");
    if (rc != 1) {
        return rc;
    }
    rc = rnp_setvar(rnp, "userid", getenv("LOGNAME"));
    if (rc != 1) {
        return rc;
    }

    if (passfd) {
        rc = rnp_setvar(rnp, "pass-fd", passfd);
        if (rc != 1) {
            return rc;
        }
        rc = rnp_setvar(rnp, "need seckey", "true");
        if (rc != 1) {
            return rc;
        }
    }

    return rnp_init(rnp);
>>>>>>> 906d5d4c
}<|MERGE_RESOLUTION|>--- conflicted
+++ resolved
@@ -259,13 +259,13 @@
     return 1;
 }
 
-<<<<<<< HEAD
-void
+int
 setup_rnp_common(rnp_t *                 rnp,
                  enum key_store_format_t ks_format,
                  const char *            homedir,
                  int *                   pipefd)
 {
+    int          res;
     char         pubpath[1024];
     char         secpath[1024];
     char         homepath[1024];
@@ -275,7 +275,9 @@
 
     /* set password fd if any */
     if (pipefd) {
-        assert_int_equal(setupPassphrasefd(pipefd), 1);
+        if ((res = setupPassphrasefd(pipefd)) != 1) {
+            return res;
+        }
         params.passfd = pipefd[0];
     }
     /* setup keyring pathes */
@@ -288,8 +290,14 @@
         homedir = homepath;
     }
 
-    assert_non_null(homedir);
-    assert_true((ks_format == GPG_KEY_STORE) || (ks_format == KBX_KEY_STORE));
+    if (homedir == NULL) {
+        return 0;
+    }
+
+    if ((ks_format != GPG_KEY_STORE) && (ks_format != KBX_KEY_STORE)) {
+        return 0;
+    }
+
     paths_concat(pubpath,
                  sizeof(pubpath),
                  homedir,
@@ -306,8 +314,12 @@
 
     /*initialize the basic RNP structure. */
     memset(rnp, '\0', sizeof(*rnp));
-    assert_int_equal(rnp_init(rnp, &params), 1);
+    if ((res = rnp_init(rnp, &params)) != 1) {
+        return res;
+    }
     rnp_params_free(&params);
+
+    return 1;
 }
 
 void
@@ -317,42 +329,4 @@
     key_desc->sym_alg = PGP_SA_DEFAULT_CIPHER;
     key_desc->rsa.modulus_bit_len = 1024;
     key_desc->hash_alg = hashalg;
-=======
-int
-setup_rnp_common(rnp_t *rnp, char *passfd)
-{
-    int rc;
-    /*Initialize the basic RNP structure. */
-    memset(rnp, '\0', sizeof(*rnp));
-    /*Set the default parameters*/
-    rc = rnp_setvar(rnp, "sshkeydir", "/etc/ssh");
-    if (rc != 1) {
-        return rc;
-    }
-    rc = rnp_setvar(rnp, "res", "<stdout>");
-    if (rc != 1) {
-        return rc;
-    }
-    rc = rnp_setvar(rnp, "format", "human");
-    if (rc != 1) {
-        return rc;
-    }
-    rc = rnp_setvar(rnp, "userid", getenv("LOGNAME"));
-    if (rc != 1) {
-        return rc;
-    }
-
-    if (passfd) {
-        rc = rnp_setvar(rnp, "pass-fd", passfd);
-        if (rc != 1) {
-            return rc;
-        }
-        rc = rnp_setvar(rnp, "need seckey", "true");
-        if (rc != 1) {
-            return rc;
-        }
-    }
-
-    return rnp_init(rnp);
->>>>>>> 906d5d4c
 }