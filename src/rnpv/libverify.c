/*
 * Copyright (c) 2017, [Ribose Inc](https://www.ribose.com).
 * Copyright (c) 2012-2015 The NetBSD Foundation, Inc.
 * All rights reserved.
 *
 * This code is originally derived from software contributed to
 * The NetBSD Foundation by Alistair Crooks (agc@netbsd.org), and
 * carried further by Ribose Inc (https://www.ribose.com).
 *
 * Redistribution and use in source and binary forms, with or without
 * modification, are permitted provided that the following conditions
 * are met:
 * 1. Redistributions of source code must retain the above copyright
 *    notice, this list of conditions and the following disclaimer.
 * 2. Redistributions in binary form must reproduce the above copyright
 *    notice, this list of conditions and the following disclaimer in the
 *    documentation and/or other materials provided with the distribution.
 *
 * THIS SOFTWARE IS PROVIDED BY THE NETBSD FOUNDATION, INC. AND CONTRIBUTORS
 * ``AS IS'' AND ANY EXPRESS OR IMPLIED WARRANTIES, INCLUDING, BUT NOT LIMITED
 * TO, THE IMPLIED WARRANTIES OF MERCHANTABILITY AND FITNESS FOR A PARTICULAR
 * PURPOSE ARE DISCLAIMED.  IN NO EVENT SHALL THE FOUNDATION OR CONTRIBUTORS
 * BE LIABLE FOR ANY DIRECT, INDIRECT, INCIDENTAL, SPECIAL, EXEMPLARY, OR
 * CONSEQUENTIAL DAMAGES (INCLUDING, BUT NOT LIMITED TO, PROCUREMENT OF
 * SUBSTITUTE GOODS OR SERVICES; LOSS OF USE, DATA, OR PROFITS; OR BUSINESS
 * INTERRUPTION) HOWEVER CAUSED AND ON ANY THEORY OF LIABILITY, WHETHER IN
 * CONTRACT, STRICT LIABILITY, OR TORT (INCLUDING NEGLIGENCE OR OTHERWISE)
 * ARISING IN ANY WAY OUT OF THE USE OF THIS SOFTWARE, EVEN IF ADVISED OF THE
 * POSSIBILITY OF SUCH DAMAGE.
 */
#include "config.h"

#include <sys/types.h>
#include <sys/stat.h>
#include <sys/param.h>
#include <sys/mman.h>

#include <arpa/inet.h>

#include <inttypes.h>
#include <limits.h>
#include <stdbool.h>
#include <stdarg.h>
#include <stdio.h>
#include <stdlib.h>
#include <string.h>
#include <time.h>
#include <unistd.h>
#include <bzlib.h>
#include <zlib.h>

#include "../common/constants.h"

#include "crypto.h"

#include "array.h"
#include "b64.h"
#include "bufgap.h"
#include "hash.h"
#include "misc.h"
#include "pgpsum.h"
#include "verify.h"
#include "platform.h"
#include "bn.h"
#include "packet-show.h"

#ifndef USE_ARG
#define USE_ARG(x) /*LINTED*/ (void) &(x)
#endif

#ifndef __dead
#define __dead __attribute__((__noreturn__))
#endif

#ifndef __printflike
#define __printflike(n, m) __attribute__((format(printf, n, m)))
#endif

#ifndef MIN
#define MIN(a, b) (((a) < (b)) ? (a) : (b))
#endif

#define BITS_TO_BYTES(b) (((b) + (CHAR_BIT - 1)) / CHAR_BIT)

/* packet types */
#define SIGNATURE_PKT 2
#define ONEPASS_SIGNATURE_PKT 4
#define PUBKEY_PKT 6
#define COMPRESSED_DATA_PKT 8
#define MARKER_PKT 10
#define LITDATA_PKT 11
#define TRUST_PKT 12
#define USERID_PKT 13
#define PUB_SUBKEY_PKT 14
#define USER_ATTRIBUTE_PKT 17

/* only allow certain packets at certain times */
#define PUBRING_ALLOWED "\002\006\014\015\016\021"
#define SIGNATURE_ALLOWED "\002\004\010\013"

/* actions to do on close */
#define FREE_MEM 0x01
#define UNMAP_MEM 0x02

/* types of pubkey we encounter */
#define PUBKEY_RSA_ENCRYPT_OR_SIGN 1
#define PUBKEY_RSA_ENCRYPT 2
#define PUBKEY_RSA_SIGN 3
#define PUBKEY_ELGAMAL_ENCRYPT 16
#define PUBKEY_DSA 17
#define PUBKEY_ELLIPTIC_CURVE 18
#define PUBKEY_ECDSA 19
#define PUBKEY_ELGAMAL_ENCRYPT_OR_SIGN 20

/* hash algorithm definitions */
#define PGPV_HASH_MD5 1
#define PGPV_HASH_SHA1 2
#define PGPV_HASH_RIPEMD 3
#define PGPV_HASH_SHA256 8
#define PGPV_HASH_SHA384 9
#define PGPV_HASH_SHA512 10

/* pubkey defs for bignums */
#define RSA_N 0
#define RSA_E 1
#define DSA_P 0
#define DSA_Q 1
#define DSA_G 2
#define DSA_Y 3
#define ELGAMAL_P 0
#define ELGAMAL_G 1
#define ELGAMAL_Y 2

/* sesskey indices */
#define RSA_SESSKEY_ENCRYPTED_M 0
#define RSA_SESSKEY_M 1
#define ELGAMAL_SESSKEY_G_TO_K 0
#define ELGAMAL_SESSKEY_ENCRYPTED_M 1

/* seckey indices */
#define RSA_SECKEY_D 0
#define RSA_SECKEY_P 1
#define RSA_SECKEY_Q 2
#define RSA_SECKEY_U 3
#define DSA_SECKEY_X 0
#define ELGAMAL_SECKEY_X 0

/* signature mpi indices in bignumber array */
#define RSA_SIG 0
#define DSA_R 0
#define DSA_S 1
#define ELGAMAL_SIG_R 0
#define ELGAMAL_SIG_S 1

/* signature types */
#define SIGTYPE_BINARY_DOC 0x00 /* Signature of a binary document */
#define SIGTYPE_TEXT 0x01       /* Signature of a canonical text document */
#define SIGTYPE_STANDALONE 0x02 /* Standalone signature */

#define SIGTYPE_GENERIC_USERID \
    0x10 /* Generic certification of a User ID and Public Key packet */
#define SIGTYPE_PERSONA_USERID \
    0x11 /* Persona certification of a User ID and Public Key packet */
#define SIGTYPE_CASUAL_USERID \
    0x12 /* Casual certification of a User ID and Public Key packet */
#define SIGTYPE_POSITIVE_USERID \
    0x13 /* Positive certification of a User ID and Public Key packet */

#define SIGTYPE_SUBKEY_BINDING 0x18      /* Subkey Binding Signature */
#define SIGTYPE_PRIMARY_KEY_BINDING 0x19 /* Primary Key Binding Signature */
#define SIGTYPE_DIRECT_KEY 0x1f          /* Signature directly on a key */

#define SIGTYPE_KEY_REVOCATION 0x20    /* Key revocation signature */
#define SIGTYPE_SUBKEY_REVOCATION 0x28 /* Subkey revocation signature */
#define SIGTYPE_CERT_REVOCATION 0x30   /* Certification revocation signature */

#define SIGTYPE_TIMESTAMP_SIG 0x40 /* Timestamp signature */
#define SIGTYPE_3RDPARTY 0x50      /* Third-Party Confirmation signature */

/* Forward declarations */
static int read_all_packets(pgpv_t * /*pgp*/, pgpv_mem_t * /*mem*/, const char * /*op*/);
static int read_binary_file(pgpv_t * /*pgp*/, const char * /*op*/, const char * /*fmt*/, ...)
  __printflike(3, 4);
static int read_binary_memory(pgpv_t * /*pgp*/,
                              const char * /*op*/,
                              const void * /*memory*/,
                              size_t /*size*/);

/* output buffer structure */
typedef struct obuf_t {
    size_t   alloc;  /* amount of memory allocated */
    size_t   c;      /* # of chars used so far */
    uint8_t *v;      /* array of bytes */
    uint32_t endian; /* byte order of output stream */
} obuf_t;

/* grow the buffer, if needed */
static bool
growbuf(obuf_t *obuf, size_t cc)
{
    size_t   newalloc;
    uint8_t *newv;

    if (obuf->c + cc > obuf->alloc) {
        newalloc = howmany(obuf->alloc + cc, 128) * 128;
        newv = realloc(obuf->v, newalloc);
        if (newv == NULL) {
            return false;
        }
        obuf->v = newv;
        obuf->alloc = newalloc;
    }
    return true;
}

/* add a fixed-length area of memory */
static bool
obuf_add_mem(obuf_t *obuf, const char *s, size_t len)
{
    if (obuf && s && len > 0) {
        if (!growbuf(obuf, len)) {
            return false;
        }
        memcpy(&obuf->v[obuf->c], s, len);
        obuf->c += len;
        return true;
    }
    return false;
}

/* varargs-based printf to string */
__printflike(2, 3) static bool obuf_printf(obuf_t *obuf, const char *fmt, ...)
{
    va_list args;
    char *  cp;
    bool    ret;
    int     cc;

    if (obuf && fmt) {
        ret = true;
        va_start(args, fmt);
        cc = vasprintf(&cp, fmt, args);
        va_end(args);
        if (cc > 0) {
            ret = obuf_add_mem(obuf, cp, (size_t) cc);
            free(cp);
        }
        return ret;
    }
    return false;
}

/* read a file into the pgpv_mem_t struct */
static int
read_file(pgpv_t *pgp, const char *f)
{
    struct stat st;
    pgpv_mem_t *mem;

    ARRAY_EXPAND(pgp->areas);
    ARRAY_COUNT(pgp->areas) += 1;
    mem = &ARRAY_LAST(pgp->areas);
    memset(mem, 0x0, sizeof(*mem));
    if ((mem->fp = fopen(f, "r")) == NULL) {
        fprintf(stderr, "can't read '%s'\n", f);
        return 0;
    }
    fstat(fileno(mem->fp), &st);
    if (st.st_size == 0) {
        fprintf(stderr, "'%s' is empty\n", f);
        return 0;
    }
    mem->size = (size_t) st.st_size;
    mem->mem = mmap(NULL, mem->size, PROT_READ, MAP_SHARED, fileno(mem->fp), 0);
    mem->dealloc = UNMAP_MEM;
    return 1;
}

/* DTRT and free resources */
static int
closemem(pgpv_mem_t *mem)
{
    switch (mem->dealloc) {
    case FREE_MEM:
        free(mem->mem);
        mem->size = 0;
        break;
    case UNMAP_MEM:
        munmap(mem->mem, mem->size);
        fclose(mem->fp);
        break;
    }
    return 1;
}

/* make a reference to a memory area, and its offset */
static void
make_ref(pgpv_t *pgp, uint8_t mement, pgpv_ref_t *ref)
{
    ref->mem = mement;
    ref->offset = ARRAY_ELEMENT(pgp->areas, ref->mem).cc;
    ref->vp = pgp;
}

/* return the pointer we wanted originally */
static uint8_t *
get_ref(pgpv_ref_t *ref)
{
    pgpv_mem_t *mem;
    pgpv_t *    pgp = (pgpv_t *) ref->vp;
    ;

    mem = &ARRAY_ELEMENT(pgp->areas, ref->mem);
    return &mem->mem[ref->offset];
}

#define IS_PARTIAL(x) ((x) >= 224 && (x) < 255)
#define DECODE_PARTIAL(x) (1 << ((x) &0x1f))

#define PKT_LENGTH(m, off)                                                          \
    ((m[off] < 192) ? (m[off]) :                                                    \
                      (m[off] < 224) ? ((m[off] - 192) << 8) + (m[off + 1]) + 192 : \
                                       (m[off + 1] << 24) | ((m[off + 2]) << 16) |  \
                                         ((m[off + 3]) << 8) | (m[off + 4]))

#define PKT_LENGTH_LENGTH(m, off) ((m[off] < 192) ? 1 : (m[off] < 224) ? 2 : 5)

/* fix up partial body lengths, return new size */
static size_t
fixup_partials(pgpv_t *pgp, uint8_t *p, size_t totlen, size_t filesize, size_t *cc)
{
    pgpv_mem_t *mem;
    size_t      partial;
    size_t      newcc;

    if (totlen > filesize) {
        printf(
          "fixup_partial: filesize %zu is less than encoded size %zu\n", filesize, totlen);
        return 0;
    }
    ARRAY_EXPAND(pgp->areas);
    ARRAY_COUNT(pgp->areas) += 1;
    mem = &ARRAY_LAST(pgp->areas);
    mem->size = totlen;
    if ((mem->mem = calloc(1, mem->size + 5)) == NULL) {
        printf("fixup_partial: can't allocate %zu length\n", totlen);
        return 0;
    }
    newcc = 0;
    mem->dealloc = FREE_MEM;
    for (*cc = 0; *cc < totlen; newcc += partial, *cc += partial + 1) {
        if (IS_PARTIAL(p[*cc])) {
            partial = DECODE_PARTIAL(p[*cc]);
            memcpy(&mem->mem[newcc], &p[*cc + 1], partial);
        } else {
            partial = PKT_LENGTH(p, *cc);
            *cc += PKT_LENGTH_LENGTH(p, *cc);
            memcpy(&mem->mem[newcc], &p[*cc], partial);
            newcc += partial;
            *cc += partial;
            break;
        }
    }
    return newcc;
}

/* get the weirdo packet length */
static size_t
get_pkt_len(uint8_t newfmt, uint8_t *p, size_t filesize, int isprimary)
{
    size_t lenbytes;
    size_t len;

    if (newfmt) {
        if (IS_PARTIAL(*p)) {
            if (!isprimary) {
                /* for sub-packets, only 1, 2 or 4 byte sizes allowed */
                return ((*p - 192) << 8) + *(p + 1) + 192;
            }
            lenbytes = 1;
            for (len = DECODE_PARTIAL(*p); IS_PARTIAL(p[len + lenbytes]); lenbytes++) {
                len += DECODE_PARTIAL(p[len + lenbytes]);
            }
            len += get_pkt_len(newfmt, &p[len + lenbytes], filesize, 1);
            return len;
        }
        return PKT_LENGTH(p, 0);
    } else {
        switch (*--p & 0x3) {
        case 0:
            return *(p + 1);
        case 1:
            return (*(p + 1) << 8) | *(p + 2);
        case 2:
            return (*(p + 1) << 24) | (*(p + 2) << 16) | (*(p + 3) << 8) | *(p + 4);
        default:
            return filesize;
        }
    }
}

static const uint8_t base64s[] =
  /* 000 */ "\0\0\0\0\0\0\0\0\0\0\0\0\0\0\0\0"
            /* 016 */ "\0\0\0\0\0\0\0\0\0\0\0\0\0\0\0\0"
            /* 032 */ "\0\0\0\0\0\0\0\0\0\0\0?\0\0\0@"
            /* 048 */ "56789:;<=>\0\0\0\0\0\0"
            /* 064 */ "\0\1\2\3\4\5\6\7\10\11\12\13\14\15\16\17"
            /* 080 */ "\20\21\22\23\24\25\26\27\30\31\32\0\0\0\0\0"
            /* 096 */ "\0\33\34\35\36\37 !\"#$%&'()"
            /* 112 */ "*+,-./01234\0\0\0\0\0"
            /* 128 */ "\0\0\0\0\0\0\0\0\0\0\0\0\0\0\0\0"
            /* 144 */ "\0\0\0\0\0\0\0\0\0\0\0\0\0\0\0\0"
            /* 160 */ "\0\0\0\0\0\0\0\0\0\0\0\0\0\0\0\0"
            /* 176 */ "\0\0\0\0\0\0\0\0\0\0\0\0\0\0\0\0"
            /* 192 */ "\0\0\0\0\0\0\0\0\0\0\0\0\0\0\0\0"
            /* 208 */ "\0\0\0\0\0\0\0\0\0\0\0\0\0\0\0\0"
            /* 224 */ "\0\0\0\0\0\0\0\0\0\0\0\0\0\0\0\0"
            /* 240 */ "\0\0\0\0\0\0\0\0\0\0\0\0\0\0\0\0";

/* short function to decode from base64 */
/* inspired by an ancient copy of b64.c, then rewritten, the bugs are all mine */
static int
frombase64(char *dst, const char *src, size_t size, int flag)
{
    uint8_t out[3];
    uint8_t in[4];
    uint8_t b;
    size_t  srcc;
    int     dstc;
    int     gotc;
    int     i;

    USE_ARG(flag);
    for (dstc = 0, srcc = 0; srcc < size;) {
        for (gotc = 0, i = 0; i < 4 && srcc < size; i++) {
            for (b = 0x0; srcc < size && b == 0x0;) {
                b = base64s[(unsigned) src[srcc++]];
            }
            if (srcc < size) {
                gotc += 1;
                if (b) {
                    in[i] = (uint8_t)(b - 1);
                }
            } else {
                in[i] = 0x0;
            }
        }
        if (gotc) {
            out[0] = (uint8_t)((unsigned) in[0] << 2 | (unsigned) in[1] >> 4);
            out[1] = (uint8_t)((unsigned) in[1] << 4 | (unsigned) in[2] >> 2);
            out[2] = (uint8_t)(((in[2] << 6) & 0xc0) | in[3]);
            for (i = 0; i < gotc - 1; i++) {
                *dst++ = out[i];
            }
            dstc += gotc - 1;
        }
    }
    return dstc;
}

/* get the length of the packet length field */
static unsigned
get_pkt_len_len(uint8_t newfmt, uint8_t *p, int isprimary)
{
    if (newfmt) {
        if (IS_PARTIAL(*p)) {
            return (isprimary) ? 1 : 2;
        }
        return PKT_LENGTH_LENGTH(p, 0);
    } else {
        switch (*--p & 0x3) {
        case 0:
            return 1;
        case 1:
            return 2;
        case 2:
            return 4;
        default:
            return 0;
        }
    }
}

/* copy the 32bit integer in memory in network order */
static unsigned
fmt_32(uint8_t *p, uint32_t a)
{
    a = pgp_hton32(a);
    memcpy(p, &a, sizeof(a));
    return sizeof(a);
}

/* copy the 16bit integer in memory in network order */
static unsigned
fmt_16(uint8_t *p, uint16_t a)
{
    a = pgp_hton16(a);
    memcpy(p, &a, sizeof(a));
    return sizeof(a);
}

/* format a binary string in memory */
static size_t
fmt_binary(obuf_t *obuf, const uint8_t *bin, unsigned len)
{
    unsigned i;

    for (i = 0; i < len; i++) {
        if (!obuf_printf(obuf, "%02hhx", bin[i])) {
            return false;
        }
    }
    return true;
}

/* format an mpi into memory */
static unsigned
fmt_binary_mpi(pgpv_bignum_t *mpi, uint8_t *p, size_t size)
{
    unsigned bytes;
    BIGNUM * bn;

    bytes = BITS_TO_BYTES(mpi->bits);
    if ((size_t) bytes + 2 + 1 > size) {
        fprintf(stderr, "truncated mpi\n");
        return 0;
    }
    bn = (BIGNUM *) mpi->bn;
    if (bn == NULL || BN_is_zero(bn)) {
        fmt_32(p, 0);
        return 2 + 1;
    }
    fmt_16(p, mpi->bits);
    BN_bn2bin(bn, &p[2]);
    return bytes + 2;
}

/* dump an mpi value onto stdout */
static size_t
fmt_mpi(char *s, size_t size, pgpv_bignum_t *bn, const char *name, int pbits)
{
    size_t cc;
    char * buf;

    cc = snprintf(s, size, "%s=", name);
    if (pbits) {
        cc += snprintf(&s[cc], size - cc, "[%u bits] ", bn->bits);
    }
    buf = BN_bn2hex(bn->bn);
    cc += snprintf(&s[cc], size - cc, "%s\n", buf);
    free(buf);
    return cc;
}

#define ALG_IS_RSA(alg)                                                        \
    (((alg) == PUBKEY_RSA_ENCRYPT_OR_SIGN) || ((alg) == PUBKEY_RSA_ENCRYPT) || \
     ((alg) == PUBKEY_RSA_SIGN))

#define ALG_IS_DSA(alg) ((alg) == PUBKEY_DSA)

/* format key mpis into memory */
static unsigned
fmt_key_mpis(pgpv_pubkey_t *pubkey, uint8_t *buf, size_t size)
{
    size_t cc;
    cc = 0;
    buf[cc++] = pubkey->version;
    cc += fmt_32(&buf[cc], (uint32_t) pubkey->birth); /* XXX - do this portably! */
    buf[cc++] = pubkey->keyalg;                       /* XXX - sign, or encrypt and sign? */
    switch (pubkey->keyalg) {
    case PUBKEY_RSA_ENCRYPT_OR_SIGN:
    case PUBKEY_RSA_ENCRYPT:
    case PUBKEY_RSA_SIGN:
        cc += fmt_binary_mpi(&pubkey->bn[RSA_N], &buf[cc], size - cc);
        cc += fmt_binary_mpi(&pubkey->bn[RSA_E], &buf[cc], size - cc);
        break;
    case PUBKEY_DSA:
        cc += fmt_binary_mpi(&pubkey->bn[DSA_P], &buf[cc], size - cc);
        cc += fmt_binary_mpi(&pubkey->bn[DSA_Q], &buf[cc], size - cc);
        cc += fmt_binary_mpi(&pubkey->bn[DSA_G], &buf[cc], size - cc);
        cc += fmt_binary_mpi(&pubkey->bn[DSA_Y], &buf[cc], size - cc);
        break;
    default:
        cc += fmt_binary_mpi(&pubkey->bn[ELGAMAL_P], &buf[cc], size - cc);
        cc += fmt_binary_mpi(&pubkey->bn[ELGAMAL_G], &buf[cc], size - cc);
        cc += fmt_binary_mpi(&pubkey->bn[ELGAMAL_Y], &buf[cc], size - cc);
        break;
    }
    return (unsigned) cc;
}

/* calculate the fingerprint, RFC 4880, section 12.2 */
static int
pgpv_calc_fingerprint(pgpv_fingerprint_t *fingerprint,
                      pgpv_pubkey_t *     pubkey,
                      const char *        hashtype)
{
    pgp_hash_t fphash;
    uint16_t   cc;
    uint8_t    ch = 0x99;
    uint8_t    buf[8192 + 2 + 1];
    uint8_t    len[2];

    memset(&fphash, 0x0, sizeof(fphash));
    if (pubkey->version == 4) {
        /* v4 keys */
        fingerprint->hashalg = pgp_str_to_hash_alg(hashtype);
        pgp_hash_create(&fphash, fingerprint->hashalg);
        cc = fmt_key_mpis(pubkey, buf, sizeof(buf));
        pgp_hash_add(&fphash, &ch, 1);
        fmt_16(len, cc);
        pgp_hash_add(&fphash, len, 2);
        pgp_hash_add(&fphash, buf, (unsigned) cc);
        fingerprint->len = pgp_hash_finish(&fphash, fingerprint->v);
        return 1;
    }
    if (ALG_IS_RSA(pubkey->keyalg)) {
        /* v3 keys are RSA */
        fingerprint->hashalg = PGP_HASH_MD5;
        pgp_hash_create(&fphash, fingerprint->hashalg);
        if (pubkey->bn[RSA_N].bn && pubkey->bn[RSA_E].bn) {
            cc = fmt_binary_mpi(&pubkey->bn[RSA_N], buf, sizeof(buf));
            pgp_hash_add(&fphash, &buf[2], (unsigned) (cc - 2));
            cc = fmt_binary_mpi(&pubkey->bn[RSA_E], buf, sizeof(buf));
            pgp_hash_add(&fphash, &buf[2], (unsigned) (cc - 2));
            fingerprint->len = pgp_hash_finish(&fphash, fingerprint->v);
            return 1;
        }
    }
    if (pubkey->bn[RSA_N].bn) {
        if ((cc = fmt_binary_mpi(&pubkey->bn[RSA_N], buf, sizeof(buf))) >= PGPV_KEYID_LEN) {
            memcpy(fingerprint->v, &buf[cc - PGPV_KEYID_LEN], PGPV_KEYID_LEN);
            fingerprint->len = PGPV_KEYID_LEN;
            return 1;
        }
    }
    /* exhausted all avenues, really */
    memset(fingerprint->v, 0xff, fingerprint->len = PGPV_KEYID_LEN);
    return 1;
}

/* format a fingerprint into memory */
static bool
fmt_fingerprint(obuf_t *obuf, pgpv_fingerprint_t *fingerprint, const char *name)
{
    unsigned i;

    if (!obuf_printf(obuf, "%s ", name)) {
        return false;
    }
    for (i = 0; i < fingerprint->len; i++) {
        if (!obuf_printf(obuf, "%02hhx%s", fingerprint->v[i], (i % 2 == 1) ? " " : "")) {
            return false;
        }
    }
    return obuf_printf(obuf, "\n");
}

/* calculate keyid from a pubkey */
static int
calc_keyid(pgpv_pubkey_t *key, const char *hashtype)
{
    pgpv_calc_fingerprint(&key->fingerprint, key, hashtype);
    memcpy(
      key->keyid, &key->fingerprint.v[key->fingerprint.len - PGPV_KEYID_LEN], PGPV_KEYID_LEN);
    return 1;
}

/* convert a hex string to a 64bit key id (in big endian byte order */
static void
str_to_keyid(const char *s, uint8_t *keyid)
{
    uint64_t u64;

    u64 = (uint64_t) strtoull(s, NULL, 16);
    u64 = ((u64 & 0x00000000000000FFUL) << 56) | ((u64 & 0x000000000000FF00UL) << 40) |
          ((u64 & 0x0000000000FF0000UL) << 24) | ((u64 & 0x00000000FF000000UL) << 8) |
          ((u64 & 0x000000FF00000000UL) >> 8) | ((u64 & 0x0000FF0000000000UL) >> 24) |
          ((u64 & 0x00FF000000000000UL) >> 40) | ((u64 & 0xFF00000000000000UL) >> 56);
    memcpy(keyid, &u64, PGPV_KEYID_LEN);
}

#define PKT_ALWAYS_ON 0x80
#define PKT_NEWFMT_MASK 0x40
#define PKT_NEWFMT_TAG_MASK 0x3f
#define PKT_OLDFMT_TAG_MASK 0x3c

#define SUBPKT_CRITICAL_MASK 0x80
#define SUBPKT_TAG_MASK 0x7f

#define SUBPKT_SIG_BIRTH 2
#define SUBPKT_SIG_EXPIRY 3
#define SUBPKT_EXPORT_CERT 4
#define SUBPKT_TRUST_SIG 5
#define SUBPKT_REGEXP 6
#define SUBPKT_REVOCABLE 7
#define SUBPKT_KEY_EXPIRY 9
#define SUBPKT_BWD_COMPAT 10
#define SUBPKT_PREF_SYMMETRIC_ALG 11
#define SUBPKT_REVOCATION_KEY 12
#define SUBPKT_ISSUER 16
#define SUBPKT_NOTATION 20
#define SUBPKT_PREF_HASH_ALG 21
#define SUBPKT_PREF_COMPRESS_ALG 22
#define SUBPKT_KEY_SERVER_PREFS 23
#define SUBPKT_PREF_KEY_SERVER 24
#define SUBPKT_PRIMARY_USER_ID 25
#define SUBPKT_POLICY_URI 26
#define SUBPKT_KEY_FLAGS 27
#define SUBPKT_SIGNER_ID 28
#define SUBPKT_REVOCATION_REASON 29
#define SUBPKT_FEATURES 30
#define SUBPKT_SIGNATURE_TARGET 31
#define SUBPKT_EMBEDDED_SIGNATURE 32

#define UNCOMPRESSED 0
#define ZIP_COMPRESSION 1
#define ZLIB_COMPRESSION 2
#define BZIP2_COMPRESSION 3

/* get a 16 bit integer, in host order */
static uint16_t
get_16(uint8_t *p)
{
    uint16_t u16;

    memcpy(&u16, p, sizeof(u16));
    return pgp_ntoh16(u16);
}

/* get a 32 bit integer, in host order */
static uint32_t
get_32(uint8_t *p)
{
    uint32_t u32;

    memcpy(&u32, p, sizeof(u32));
    return pgp_ntoh32(u32);
}

#define HOURSECS (int64_t)(60 * 60)
#define DAYSECS (int64_t)(24 * 60 * 60)
#define MONSECS (int64_t)(30 * DAYSECS)
#define YEARSECS (int64_t)(365 * DAYSECS)

/* format (human readable) time into memory */
static size_t
fmt_time(obuf_t *obuf, const char *header, int64_t n, const char *trailer, int relative)
{
    struct tm tm;
    time_t    elapsed;
    time_t    now;
    time_t    t;

    t = (time_t) n;
    now = time(NULL);
    elapsed = now - t;
    gmtime_r(&t, &tm);
    if (!obuf_printf(
          obuf, "%s%04d-%02d-%02d", header, tm.tm_year + 1900, tm.tm_mon + 1, tm.tm_mday)) {
        return false;
    }
    if (relative) {
        if (!obuf_printf(obuf,
                         " (%lldy %lldm %lldd %lldh %s)",
                         llabs((long long) elapsed / YEARSECS),
                         llabs(((long long) elapsed % YEARSECS) / MONSECS),
                         llabs(((long long) elapsed % MONSECS) / DAYSECS),
                         llabs(((long long) elapsed % DAYSECS) / HOURSECS),
                         (now > t) ? "ago" : "ahead")) {
            return false;
        }
    }
    return obuf_printf(obuf, "%s", trailer);
}

/* dump key mpis to stdout */
static void
print_key_mpis(pgpv_bignum_t *v, uint8_t keyalg)
{
    char s[8192];
    switch (keyalg) {
    case PUBKEY_RSA_ENCRYPT_OR_SIGN:
    case PUBKEY_RSA_ENCRYPT:
    case PUBKEY_RSA_SIGN:
        fmt_mpi(s, sizeof(s), &v[RSA_N], "rsa.n", 1);
        printf("%s", s);
        fmt_mpi(s, sizeof(s), &v[RSA_E], "rsa.e", 1);
        printf("%s", s);
        break;
    case PUBKEY_ELGAMAL_ENCRYPT:
        fmt_mpi(s, sizeof(s), &v[ELGAMAL_P], "elgamal.p", 1);
        printf("%s", s);
        fmt_mpi(s, sizeof(s), &v[ELGAMAL_Y], "elgamal.y", 1);
        printf("%s", s);
        break;
    case PUBKEY_DSA:
        fmt_mpi(s, sizeof(s), &v[DSA_P], "dsa.p", 1);
        printf("%s", s);
        fmt_mpi(s, sizeof(s), &v[DSA_Q], "dsa.q", 1);
        printf("%s", s);
        fmt_mpi(s, sizeof(s), &v[DSA_G], "dsa.g", 1);
        printf("%s", s);
        fmt_mpi(s, sizeof(s), &v[DSA_Y], "dsa.y", 1);
        printf("%s", s);
        break;
    default:
        printf("hi, unusual keyalg %u\n", keyalg);
        break;
    }
}

/* get an mpi, including 2 byte length */
static int
get_mpi(pgpv_bignum_t *mpi, uint8_t *p, size_t pktlen, size_t *off)
{
    size_t bytes;

    mpi->bits = get_16(p);
    if ((bytes = (size_t) BITS_TO_BYTES(mpi->bits)) > pktlen) {
        return 0;
    }
    *off += sizeof(mpi->bits);
    mpi->bn = BN_bin2bn(&p[sizeof(mpi->bits)], (int) bytes, NULL);
    *off += bytes;
    return 1;
}

/* read mpis in signature */
static int
read_signature_mpis(pgpv_sigpkt_t *sigpkt, uint8_t *p, size_t pktlen)
{
    size_t off;

    off = 0;
    switch (sigpkt->sig.keyalg) {
    case PUBKEY_RSA_ENCRYPT_OR_SIGN:
    case PUBKEY_RSA_SIGN:
    case PUBKEY_RSA_ENCRYPT:
        if (!get_mpi(&sigpkt->sig.bn[RSA_SIG], p, pktlen, &off)) {
            printf("sigpkt->version %d, rsa sig weird\n", sigpkt->sig.version);
            return 0;
        }
        break;
    case PUBKEY_DSA:
    case PUBKEY_ECDSA:
    case PUBKEY_ELGAMAL_ENCRYPT_OR_SIGN: /* deprecated */
        if (!get_mpi(&sigpkt->sig.bn[DSA_R], p, pktlen, &off) ||
            !get_mpi(&sigpkt->sig.bn[DSA_S], &p[off], pktlen, &off)) {
            printf("sigpkt->version %d, dsa/elgamal sig weird\n", sigpkt->sig.version);
            return 0;
        }
        break;
    default:
        printf("weird type of sig! %d\n", sigpkt->sig.keyalg);
        return 0;
    }
    return 1;
}

/* add the signature sub packet to the signature packet */
static int
add_subpacket(pgpv_sigpkt_t *sigpkt, uint8_t tag, uint8_t *p, uint16_t len)
{
    pgpv_sigsubpkt_t subpkt;

    memset(&subpkt, 0x0, sizeof(subpkt));
    subpkt.s.size = len;
    subpkt.critical = 0;
    subpkt.tag = tag;
    subpkt.s.data = p;
    ARRAY_APPEND(sigpkt->subpkts, subpkt);
    return 1;
}

/* read the subpackets in the signature */
static int
read_sig_subpackets(pgpv_sigpkt_t *sigpkt, uint8_t *p, size_t pktlen)
{
    pgpv_sigsubpkt_t subpkt;
    const int        is_subpkt = 0;
    unsigned         lenlen;
    unsigned         i;
    uint8_t *        start;

    start = p;
    for (i = 0; (unsigned) (p - start) < sigpkt->subslen; i++) {
        memset(&subpkt, 0x0, sizeof(subpkt));
        subpkt.s.size = get_pkt_len(1, p, 0, is_subpkt);
        lenlen = get_pkt_len_len(1, p, is_subpkt);
        if (lenlen > pktlen) {
            printf("weird lenlen %u\n", lenlen);
            return 0;
        }
        p += lenlen;
        subpkt.critical = (*p & SUBPKT_CRITICAL_MASK);
        subpkt.tag = (*p & SUBPKT_TAG_MASK);
        p += 1;
        switch (subpkt.tag) {
        case SUBPKT_SIG_BIRTH:
            sigpkt->sig.birth = (int64_t) get_32(p);
            break;
        case SUBPKT_SIG_EXPIRY:
            sigpkt->sig.expiry = (int64_t) get_32(p);
            break;
        case SUBPKT_KEY_EXPIRY:
            sigpkt->sig.keyexpiry = (int64_t) get_32(p);
            break;
        case SUBPKT_ISSUER:
            sigpkt->sig.signer = p;
            break;
        case SUBPKT_SIGNER_ID:
            sigpkt->sig.signer = p;
            break;
        case SUBPKT_TRUST_SIG:
            sigpkt->sig.trustsig = *p;
            break;
        case SUBPKT_REGEXP:
            sigpkt->sig.regexp = (char *) (void *) p;
            break;
        case SUBPKT_REVOCABLE:
            sigpkt->sig.revocable = *p;
            break;
        case SUBPKT_PREF_SYMMETRIC_ALG:
            sigpkt->sig.pref_symm_alg = *p;
            break;
        case SUBPKT_REVOCATION_KEY:
            sigpkt->sig.revoke_sensitive = (*p & 0x40);
            sigpkt->sig.revoke_alg = p[1];
            sigpkt->sig.revoke_fingerprint = &p[2];
            break;
        case SUBPKT_NOTATION:
            sigpkt->sig.notation = *p;
            break;
        case SUBPKT_PREF_HASH_ALG:
            sigpkt->sig.pref_hash_alg = *p;
            break;
        case SUBPKT_PREF_COMPRESS_ALG:
            sigpkt->sig.pref_compress_alg = *p;
            break;
        case SUBPKT_PREF_KEY_SERVER:
            sigpkt->sig.pref_key_server = (char *) (void *) p;
            break;
        case SUBPKT_KEY_SERVER_PREFS:
            sigpkt->sig.key_server_modify = *p;
            break;
        case SUBPKT_KEY_FLAGS:
            sigpkt->sig.type_key = *p;
            break;
        case SUBPKT_PRIMARY_USER_ID:
            sigpkt->sig.primary_userid = *p;
            break;
        case SUBPKT_POLICY_URI:
            sigpkt->sig.policy = (char *) (void *) p;
            break;
        case SUBPKT_FEATURES:
            sigpkt->sig.features = (char *) (void *) p;
            break;
        case SUBPKT_REVOCATION_REASON:
            sigpkt->sig.revoked = *p++ + 1;
            sigpkt->sig.why_revoked = (char *) (void *) p;
            break;
        default:
            printf("Ignoring unusual/reserved signature subpacket %d\n", subpkt.tag);
            break;
        }
        subpkt.s.data = p;
        p += subpkt.s.size - 1;
        ARRAY_APPEND(sigpkt->subpkts, subpkt);
    }
    return 1;
}

/* parse signature packet */
static int
read_sigpkt(pgpv_t *pgp, uint8_t mement, pgpv_sigpkt_t *sigpkt, uint8_t *p, size_t pktlen)
{
    unsigned lenlen;
    uint8_t *base;

    make_ref(pgp, mement, &sigpkt->sig.hashstart);
    base = p;
    switch (sigpkt->sig.version = *p++) {
    case 2:
    case 3:
        if ((lenlen = *p++) != 5) {
            printf("read_sigpkt: hashed length not 5\n");
            return 0;
        }
        sigpkt->sig.hashlen = lenlen;
        /* put birthtime into a subpacket */
        sigpkt->sig.type = *p++;
        add_subpacket(sigpkt, SUBPKT_SIG_BIRTH, p, sizeof(uint32_t));
        sigpkt->sig.birth = (int64_t) get_32(p);
        p += sizeof(uint32_t);
        sigpkt->sig.signer = p;
        add_subpacket(sigpkt, SUBPKT_SIGNER_ID, p, PGPV_KEYID_LEN);
        p += PGPV_KEYID_LEN;
        sigpkt->sig.keyalg = *p++;
        sigpkt->sig.hashalg = *p++;
        sigpkt->sig.hash2 = p;
        if (!read_signature_mpis(sigpkt, sigpkt->sig.mpi = p + 2, pktlen)) {
            printf("read_sigpkt: can't read sigs v3\n");
            return 0;
        }
        break;
    case 4:
        sigpkt->sig.type = *p++;
        sigpkt->sig.keyalg = *p++;
        sigpkt->sig.hashalg = *p++;
        sigpkt->subslen = get_16(p);
        p += sizeof(sigpkt->subslen);
        if (!read_sig_subpackets(sigpkt, p, pktlen)) {
            printf("read_sigpkt: can't read sig subpackets, v4\n");
            return 0;
        }
        if (!sigpkt->sig.signer) {
            sigpkt->sig.signer = get_ref(&sigpkt->sig.hashstart) + 16;
        }
        p += sigpkt->subslen;
        sigpkt->sig.hashlen = (unsigned) (p - base);
        sigpkt->unhashlen = get_16(p);
        p += sizeof(sigpkt->unhashlen) + sigpkt->unhashlen;
        sigpkt->sig.hash2 = p;
        if (!read_signature_mpis(sigpkt, sigpkt->sig.mpi = p + 2, pktlen)) {
            printf("read_sigpkt: can't read sigs, v4\n");
            return 0;
        }
        break;
    default:
        printf("read_sigpkt: unusual signature version (%u)\n", sigpkt->sig.version);
        break;
    }
    return 1;
}

/* this parses compressed data, decompresses it, and calls the parser again */
static int
read_compressed(pgpv_t *pgp, pgpv_compress_t *compressed, uint8_t *p, size_t len)
{
    pgpv_mem_t *unzmem;
    bz_stream   bz;
    z_stream    z;
    int         ok = 0;

    compressed->compalg = *p;
    compressed->s.size = len;
    if ((compressed->s.data = calloc(1, len)) == NULL) {
        printf("read_compressed: can't allocate %zu length\n", len);
        return 0;
    }
    switch (compressed->compalg) {
    case UNCOMPRESSED:
        printf("not implemented %d compression yet\n", compressed->compalg);
        return 0;
    default:
        break;
    }
    ARRAY_EXPAND(pgp->areas);
    ARRAY_COUNT(pgp->areas) += 1;
    unzmem = &ARRAY_LAST(pgp->areas);
    unzmem->size = len * 10;
    unzmem->dealloc = FREE_MEM;
    if ((unzmem->mem = calloc(1, unzmem->size)) == NULL) {
        printf("read_compressed: calloc failed!\n");
        return 0;
    }
    switch (compressed->compalg) {
    case ZIP_COMPRESSION:
    case ZLIB_COMPRESSION:
        memset(&z, 0x0, sizeof(z));
        z.next_in = p + 1;
        z.avail_in = (unsigned) (len - 1);
        z.total_in = (unsigned) (len - 1);
        z.next_out = unzmem->mem;
        z.avail_out = (unsigned) unzmem->size;
        z.total_out = (unsigned) unzmem->size;
        break;
    case BZIP2_COMPRESSION:
        memset(&bz, 0x0, sizeof(bz));
        bz.avail_in = (unsigned) (len - 1);
        bz.next_in = (char *) (void *) p + 1;
        bz.next_out = (char *) (void *) unzmem->mem;
        bz.avail_out = (unsigned) unzmem->size;
        break;
    }
    switch (compressed->compalg) {
    case ZIP_COMPRESSION:
        ok = (inflateInit2(&z, -15) == Z_OK);
        break;
    case ZLIB_COMPRESSION:
        ok = (inflateInit(&z) == Z_OK);
        break;
    case BZIP2_COMPRESSION:
        ok = (BZ2_bzDecompressInit(&bz, 1, 0) == BZ_OK);
        break;
    }
    if (!ok) {
        printf("read_compressed: initialisation failed!\n");
        return 0;
    }
    switch (compressed->compalg) {
    case ZIP_COMPRESSION:
    case ZLIB_COMPRESSION:
        ok = (inflate(&z, Z_FINISH) == Z_STREAM_END);
        unzmem->size = z.total_out;
        break;
    case BZIP2_COMPRESSION:
        ok = (BZ2_bzDecompress(&bz) == BZ_STREAM_END);
        unzmem->size = ((uint64_t) bz.total_out_hi32 << 32) | bz.total_out_lo32;
        break;
    }
    if (!ok) {
        printf("read_compressed: inflate failed!\n");
        return 0;
    }
    return 1;
}

/* parse one pass signature packet */
static int
read_onepass_sig(pgpv_onepass_t *onepasspkt, uint8_t *mem)
{
    onepasspkt->version = mem[0];
    onepasspkt->type = mem[1];
    onepasspkt->hashalg = mem[2];
    onepasspkt->keyalg = mem[3];
    memcpy(onepasspkt->keyid, &mem[4], sizeof(onepasspkt->keyid));
    onepasspkt->nested = mem[12];
    return 1;
}

/* parse public key packet */
static int
read_pubkey(pgpv_pubkey_t *pubkey, uint8_t *mem, size_t pktlen, int pbn)
{
    size_t off;

    off = 0;
    pubkey->version = mem[off++];
    pubkey->birth = get_32(&mem[off]);
    off += 4;
    if (pubkey->version == 2 || pubkey->version == 3) {
        pubkey->expiry = get_16(&mem[off]) * DAYSECS;
        off += 2;
    }
    if ((pubkey->keyalg = mem[off++]) == 0) {
        pubkey->keyalg = PUBKEY_RSA_ENCRYPT_OR_SIGN;
        printf("got unusual pubkey keyalg %u\n", mem[off - 1]);
    }
    switch (pubkey->keyalg) {
    case PUBKEY_RSA_ENCRYPT_OR_SIGN:
    case PUBKEY_RSA_ENCRYPT:
    case PUBKEY_RSA_SIGN:
        if (!get_mpi(&pubkey->bn[RSA_N], &mem[off], pktlen, &off) ||
            !get_mpi(&pubkey->bn[RSA_E], &mem[off], pktlen, &off)) {
            return 0;
        }
        break;
    case PUBKEY_ELGAMAL_ENCRYPT:
    case PUBKEY_ELGAMAL_ENCRYPT_OR_SIGN:
        if (!get_mpi(&pubkey->bn[ELGAMAL_P], &mem[off], pktlen, &off) ||
            !get_mpi(&pubkey->bn[ELGAMAL_Y], &mem[off], pktlen, &off)) {
            return 0;
        }
        break;
    case PUBKEY_DSA:
        if (!get_mpi(&pubkey->bn[DSA_P], &mem[off], pktlen, &off) ||
            !get_mpi(&pubkey->bn[DSA_Q], &mem[off], pktlen, &off) ||
            !get_mpi(&pubkey->bn[DSA_G], &mem[off], pktlen, &off) ||
            !get_mpi(&pubkey->bn[DSA_Y], &mem[off], pktlen, &off)) {
            return 0;
        }
        break;
    default:
        printf("hi, different type of pubkey here %u\n", pubkey->keyalg);
        break;
    }
    if (pbn) {
        print_key_mpis(pubkey->bn, pubkey->keyalg);
    }
    return 1;
}

/* parse a user attribute */
static int
read_userattr(pgpv_userattr_t *userattr, uint8_t *p, size_t pktlen)
{
    pgpv_string_t subattr;
    const int     is_subpkt = 0;
    const int     indian = 1;
    unsigned      lenlen;
    uint16_t      imagelen;
    size_t        cc;

    userattr->len = pktlen;
    for (cc = 0; cc < pktlen; cc += subattr.size + lenlen + 1) {
        subattr.size = get_pkt_len(1, p, 0, is_subpkt);
        lenlen = get_pkt_len_len(1, p, is_subpkt);
        if (lenlen > pktlen) {
            printf("weird lenlen %u\n", lenlen);
            return 0;
        }
        p += lenlen;
        if (*p++ != 1) {
            printf("image type (%u) != 1. weird packet\n", *(p - 1));
        }
        memcpy(&imagelen, p, sizeof(imagelen));
        if (!*(const char *) (const void *) &indian) {
            /* big endian - byteswap length */
            imagelen =
              (((unsigned) imagelen & 0xff) << 8) | (((unsigned) imagelen >> 8) & 0xff);
        }
        subattr.data = p + 3;
        p += subattr.size;
        ARRAY_APPEND(userattr->subattrs, subattr);
    }
    return 1;
}

#define LITDATA_BINARY 'b'
#define LITDATA_TEXT 't'
#define LITDATA_UTF8 'u'

/* parse literal packet */
static int
read_litdata(pgpv_t *pgp, pgpv_litdata_t *litdata, uint8_t *p, size_t size)
{
    size_t cc;

    cc = 0;
    switch (litdata->format = p[cc++]) {
    case LITDATA_BINARY:
    case LITDATA_TEXT:
    case LITDATA_UTF8:
        litdata->namelen = 0;
        break;
    default:
        printf("weird litdata format %u\n", litdata->format);
        break;
    }
    litdata->namelen = p[cc++];
    litdata->filename = &p[cc];
    cc += litdata->namelen;
    litdata->secs = get_32(&p[cc]);
    cc += 4;
    litdata->s.data = &p[cc];
    litdata->len = litdata->s.size = size - cc;
    litdata->mem = ARRAY_COUNT(pgp->areas) - 1;
    litdata->offset = cc;
    return 1;
}

/* parse a single packet */
static int
read_pkt(pgpv_t *pgp, pgpv_mem_t *mem)
{
    const int   isprimary = 1;
    pgpv_pkt_t  pkt;
    pgpv_mem_t *newmem;
    unsigned    lenlen;
    uint8_t     ispartial;
    size_t      size;

    memset(&pkt, 0x0, sizeof(pkt));
    pkt.tag = mem->mem[mem->cc++];
    if (!(pkt.tag & PKT_ALWAYS_ON)) {
        printf("BAD PACKET - bit 7 not 1, offset %zu!\n", mem->cc - 1);
    }
    pkt.newfmt = (pkt.tag & PKT_NEWFMT_MASK);
    pkt.tag = (pkt.newfmt) ? (pkt.tag & PKT_NEWFMT_TAG_MASK) :
                             (((unsigned) pkt.tag & PKT_OLDFMT_TAG_MASK) >> 2);
    ispartial = (pkt.newfmt && IS_PARTIAL(mem->mem[mem->cc]));
    pkt.s.size = get_pkt_len(pkt.newfmt, &mem->mem[mem->cc], mem->size - mem->cc, isprimary);
    lenlen = get_pkt_len_len(pkt.newfmt, &mem->mem[mem->cc], isprimary);
    pkt.offset = mem->cc;
    mem->cc += lenlen;
    pkt.mement = (uint8_t)(mem - ARRAY_ARRAY(pgp->areas));
    pkt.s.data = &mem->mem[mem->cc];
    if (strchr(mem->allowed, pkt.tag) == NULL) {
        printf("packet %d not allowed for operation %s\n", pkt.tag, pgp->op);
        return 0;
    }
    size = pkt.s.size;
    if (ispartial) {
        pkt.s.size =
          fixup_partials(pgp, &mem->mem[mem->cc - lenlen], pkt.s.size, mem->size, &size);
        newmem = &ARRAY_LAST(pgp->areas);
        pkt.mement = (uint8_t)(newmem - ARRAY_ARRAY(pgp->areas));
        pkt.s.data = newmem->mem;
        size -= 1;
    }
    switch (pkt.tag) {
    case SIGNATURE_PKT:
        if (!read_sigpkt(pgp, pkt.mement, &pkt.u.sigpkt, pkt.s.data, pkt.s.size)) {
            return 0;
        }
        break;
    case ONEPASS_SIGNATURE_PKT:
        read_onepass_sig(&pkt.u.onepass, pkt.s.data);
        break;
    case PUBKEY_PKT:
    case PUB_SUBKEY_PKT:
        break;
    case LITDATA_PKT:
        read_litdata(pgp, &pkt.u.litdata, pkt.s.data, pkt.s.size);
        break;
    case TRUST_PKT:
        pkt.u.trust.level = pkt.s.data[0];
        pkt.u.trust.amount = pkt.s.data[1];
        break;
    case USERID_PKT:
        pkt.u.userid.size = pkt.s.size;
        pkt.u.userid.data = pkt.s.data;
        break;
    case COMPRESSED_DATA_PKT:
        read_compressed(pgp, &pkt.u.compressed, pkt.s.data, pkt.s.size);
        ARRAY_APPEND(pgp->pkts, pkt);
        read_all_packets(pgp, &ARRAY_LAST(pgp->areas), pgp->op);
        break;
    case USER_ATTRIBUTE_PKT:
        read_userattr(&pkt.u.userattr, pkt.s.data, pkt.s.size);
        break;
    default:
        printf("hi, need to implement %d, offset %zu\n", pkt.tag, mem->cc);
        break;
    }
    mem->cc += size;
    if (pkt.tag != COMPRESSED_DATA_PKT) {
        /* compressed was added earlier to preserve pkt ordering */
        ARRAY_APPEND(pgp->pkts, pkt);
    }
    return 1;
}

/* checks the tag type of a packet */
static int
pkt_is(pgpv_t *pgp, int wanted)
{
    return (ARRAY_ELEMENT(pgp->pkts, pgp->pkt).tag == wanted);
}

/* checks the packet is a signature packet, and the signature type is the expected one */
static int
pkt_sigtype_is(pgpv_t *pgp, int wanted)
{
    if (!pkt_is(pgp, SIGNATURE_PKT)) {
        return 0;
    }
    return (ARRAY_ELEMENT(pgp->pkts, pgp->pkt).u.sigpkt.sig.type == wanted);
}

/* check for expected type of packet, and move to the next */
static int
pkt_accept(pgpv_t *pgp, int expected)
{
    int got;

    if ((got = ARRAY_ELEMENT(pgp->pkts, pgp->pkt).tag) == expected) {
        pgp->pkt += 1;
        return 1;
    }
    printf("problem at token %zu, expcted %d, got %d\n", pgp->pkt, expected, got);
    return 0;
}

/* recognise signature (and trust) packet */
static int
recog_signature(pgpv_t *pgp, pgpv_signature_t *signature)
{
    if (!pkt_is(pgp, SIGNATURE_PKT)) {
        printf("recog_signature: not a signature packet\n");
        return 0;
    }
    memcpy(signature, &ARRAY_ELEMENT(pgp->pkts, pgp->pkt).u.sigpkt.sig, sizeof(*signature));
    pgp->pkt += 1;
    if (pkt_is(pgp, TRUST_PKT)) {
        pkt_accept(pgp, TRUST_PKT);
    }
    return 1;
}

/* recognise user id packet */
static int
recog_userid(pgpv_t *pgp, pgpv_signed_userid_t *userid)
{
    pgpv_signature_t signature;
    pgpv_pkt_t *     pkt;

    memset(userid, 0x0, sizeof(*userid));
    if (!pkt_is(pgp, USERID_PKT)) {
        printf("recog_userid: not %d\n", USERID_PKT);
        return 0;
    }
    pkt = &ARRAY_ELEMENT(pgp->pkts, pgp->pkt);
    userid->userid.size = pkt->s.size;
    userid->userid.data = pkt->s.data;
    pgp->pkt += 1;
    while (pkt_is(pgp, SIGNATURE_PKT)) {
        if (!recog_signature(pgp, &signature)) {
            printf("recog_userid: can't recognise signature/trust\n");
            return 0;
        }
        ARRAY_APPEND(userid->sigs, signature);
        if (signature.primary_userid) {
            userid->primary_userid = signature.primary_userid;
        }
        if (signature.revoked) {
            userid->revoked = signature.revoked;
        }
    }
    return 1;
}

/* recognise user attributes packet */
static int
recog_userattr(pgpv_t *pgp, pgpv_signed_userattr_t *userattr)
{
    pgpv_signature_t signature;

    memset(userattr, 0x0, sizeof(*userattr));
    if (!pkt_is(pgp, USER_ATTRIBUTE_PKT)) {
        printf("recog_userattr: not %d\n", USER_ATTRIBUTE_PKT);
        return 0;
    }
    userattr->userattr = ARRAY_ELEMENT(pgp->pkts, pgp->pkt).u.userattr;
    pgp->pkt += 1;
    while (pkt_is(pgp, SIGNATURE_PKT)) {
        if (!recog_signature(pgp, &signature)) {
            printf("recog_userattr: can't recognise signature/trust\n");
            return 0;
        }
        ARRAY_APPEND(userattr->sigs, signature);
        if (signature.revoked) {
            userattr->revoked = signature.revoked;
        }
    }
    return 1;
}

/* recognise a sub key */
static int
recog_subkey(pgpv_t *pgp, pgpv_signed_subkey_t *subkey)
{
    pgpv_signature_t signature;
    pgpv_pkt_t *     pkt;

    pkt = &ARRAY_ELEMENT(pgp->pkts, pgp->pkt);
    memset(subkey, 0x0, sizeof(*subkey));
    read_pubkey(&subkey->subkey, pkt->s.data, pkt->s.size, 0);
    pgp->pkt += 1;
    if (pkt_sigtype_is(pgp, SIGTYPE_KEY_REVOCATION) ||
        pkt_sigtype_is(pgp, SIGTYPE_SUBKEY_REVOCATION) ||
        pkt_sigtype_is(pgp, SIGTYPE_CERT_REVOCATION)) {
        recog_signature(pgp, &signature);
        subkey->revoc_self_sig = signature;
    }
    do {
        if (!pkt_is(pgp, SIGNATURE_PKT)) {
            printf("recog_subkey: not signature packet at %zu\n", pgp->pkt);
            return 0;
        }
        if (!recog_signature(pgp, &signature)) {
            printf("recog_subkey: bad signature/trust at %zu\n", pgp->pkt);
            return 0;
        }
        ARRAY_APPEND(subkey->sigs, signature);
        if (signature.keyexpiry) {
            /* XXX - check it's a good key expiry */
            subkey->subkey.expiry = signature.keyexpiry;
        }
    } while (pkt_is(pgp, SIGNATURE_PKT));
    return 1;
}

/* use a sparse map for the text strings here to save space */
static const char *keyalgs[] = {"[Unknown]",
                                "RSA (Encrypt or Sign)",
                                "RSA (Encrypt Only)",
                                "RSA (Sign Only)",
                                "Elgamal (Encrypt Only)",
                                "DSA",
                                "Elliptic Curve",
                                "ECDSA",
                                "Elgamal (Encrypt or Sign)"};

#define MAX_KEYALG 21

static const char *keyalgmap = "\0\01\02\03\0\0\0\0\0\0\0\0\0\0\0\0\04\05\06\07\010\011";

/* return human readable name for key algorithm */
static const char *
fmtkeyalg(uint8_t keyalg)
{
    return keyalgs[(uint8_t) keyalgmap[(keyalg >= MAX_KEYALG) ? 0 : keyalg]];
}

/* return the number of bits in the public key */
static unsigned
numkeybits(const pgpv_pubkey_t *pubkey)
{
    switch (pubkey->keyalg) {
    case PUBKEY_RSA_ENCRYPT_OR_SIGN:
    case PUBKEY_RSA_ENCRYPT:
    case PUBKEY_RSA_SIGN:
        return pubkey->bn[RSA_N].bits;
    case PUBKEY_DSA:
    case PUBKEY_ECDSA:
        return pubkey->bn[DSA_P].bits;
    // return BITS_TO_BYTES(pubkey->bn[DSA_Q].bits) * 64;
    case PUBKEY_ELGAMAL_ENCRYPT:
    case PUBKEY_ELGAMAL_ENCRYPT_OR_SIGN:
        return pubkey->bn[ELGAMAL_P].bits;
    default:
        return 0;
    }
}

/* print a public key */
static bool
fmt_pubkey(obuf_t *obuf, pgpv_pubkey_t *pubkey, const char *leader)
{
    if (!obuf_printf(
          obuf, "%s %u/%s ", leader, numkeybits(pubkey), fmtkeyalg(pubkey->keyalg))) {
        return false;
    }
    if (!fmt_binary(obuf, pubkey->keyid, PGPV_KEYID_LEN)) {
        return false;
    }
    if (!fmt_time(obuf, " ", pubkey->birth, "", 0)) {
        return false;
    }
    if (pubkey->expiry) {
        if (!fmt_time(obuf, " [Expiry ", pubkey->birth + pubkey->expiry, "]", 0)) {
            return false;
        }
    }
    if (!obuf_printf(obuf, "\n")) {
        return false;
    }
    return fmt_fingerprint(obuf, &pubkey->fingerprint, "fingerprint  ");
}

/* we add 1 to revocation value to denote compromised */
#define COMPROMISED (0x02 + 1)

/* format a userid - used to order the userids when formatting */
static bool
fmt_userid(obuf_t *obuf, pgpv_primarykey_t *primary, uint8_t u)
{
    pgpv_signed_userid_t *userid;

    userid = &ARRAY_ELEMENT(primary->signed_userids, u);
    return obuf_printf(obuf,
                       "uid           %.*s%s\n",
                       (int) userid->userid.size,
                       userid->userid.data,
                       (userid->revoked == COMPROMISED) ?
                         " [COMPROMISED AND REVOKED]" :
                         (userid->revoked) ? " [REVOKED]" : "");
}

/* format a trust sig - used to order the userids when formatting */
static bool
fmt_trust(obuf_t *obuf, pgpv_signed_userid_t *userid, uint32_t u)
{
    pgpv_signature_t *sig;

    sig = &ARRAY_ELEMENT(userid->sigs, u);
    if (!obuf_printf(obuf, "trust          ")) {
        return false;
    }
    if (!fmt_binary(obuf, sig->signer, 8)) {
        return false;
    }
    return obuf_printf(obuf, "\n");
}

/* print a primary key, per RFC 4880 */
static bool
fmt_primary(obuf_t *obuf, pgpv_primarykey_t *primary, unsigned subkey, const char *modifiers)
{
    pgpv_signed_userid_t *userid;
    pgpv_pubkey_t *       pubkey;
    unsigned              i;
    unsigned              j;

    pubkey = (subkey == 0) ? &primary->primary :
                             &ARRAY_ELEMENT(primary->signed_subkeys, subkey - 1).subkey;
    if (!fmt_pubkey(obuf, pubkey, "signature    ")) {
        return false;
    }
    if (!fmt_userid(obuf, primary, primary->primary_userid)) {
        return false;
    }
    for (i = 0; i < ARRAY_COUNT(primary->signed_userids); i++) {
        if (i != primary->primary_userid) {
            if (!fmt_userid(obuf, primary, i)) {
                return false;
            }
            if (strcasecmp(modifiers, "trust") == 0) {
                userid = &ARRAY_ELEMENT(primary->signed_userids, i);
                for (j = 0; j < ARRAY_COUNT(userid->sigs); j++) {
                    if (!fmt_trust(obuf, userid, j)) {
                        return false;
                    }
                }
            }
        }
    }
    if (strcasecmp(modifiers, "subkeys") == 0) {
        for (i = 0; i < ARRAY_COUNT(primary->signed_subkeys); i++) {
            if (!fmt_pubkey(
                  obuf, &ARRAY_ELEMENT(primary->signed_subkeys, i).subkey, "encryption")) {
                return false;
            }
        }
    }
    return obuf_printf(obuf, "\n");
}

#define SUBKEY_LEN(x) (80 + 80)
#define SIG_LEN 80
#define UID_LEN 80

/* return worst case number of bytes needed to format a primary key */
static size_t
estimate_primarykey_size(pgpv_primarykey_t *primary)
{
    size_t cc;

    cc = SUBKEY_LEN("signature") + (ARRAY_COUNT(primary->signed_userids) * UID_LEN) +
         (ARRAY_COUNT(primary->signed_subkeys) * SUBKEY_LEN("encrypt uids"));
    return cc;
}

/* verify rsa signature */
static int
rsa_verify(uint8_t *      calculated,
           unsigned       calclen,
           uint8_t        hashalg,
           pgpv_bignum_t *bn,
           pgpv_pubkey_t *pubkey)
{
    uint8_t sigbn[8192];

    pgp_rsa_pubkey_t rsa_pubkey;
    rsa_pubkey.n = pubkey->bn[RSA_N].bn;
    rsa_pubkey.e = pubkey->bn[RSA_E].bn;

    BN_bn2bin(bn[RSA_SIG].bn, sigbn);

    return pgp_rsa_pkcs1_verify_hash(
      sigbn, BITS_TO_BYTES(bn[RSA_SIG].bits), hashalg, calculated, calclen, &rsa_pubkey);
}

/* verify DSA signature */
static int
verify_dsa_sig(const uint8_t *calculated,
               unsigned       calclen,
               pgpv_bignum_t *sig,
               pgpv_pubkey_t *pubkey)
{
    pgp_dsa_pubkey_t dsa_key;
    pgp_dsa_sig_t    dsa_sig;

    if (pubkey->bn[DSA_P].bn == NULL || pubkey->bn[DSA_Q].bn == NULL ||
        pubkey->bn[DSA_G].bn == NULL || pubkey->bn[DSA_Y].bn == NULL) {
        return 0;
    }

    dsa_key.p = pubkey->bn[DSA_P].bn;
    dsa_key.q = pubkey->bn[DSA_Q].bn;
    dsa_key.g = pubkey->bn[DSA_G].bn;
    dsa_key.y = pubkey->bn[DSA_Y].bn;

    dsa_sig.r = sig[DSA_R].bn;
    dsa_sig.s = sig[DSA_S].bn;
    return pgp_dsa_verify(calculated, calclen, &dsa_sig, &dsa_key);
}

#define TIME_SNPRINTF(_cc, _buf, _size, _fmt, _val) \
    do {                                            \
        time_t _t;                                  \
        char * _s;                                  \
                                                    \
        _t = _val;                                  \
        _s = ctime(&_t);                            \
        _cc += snprintf(_buf, _size, _fmt, _s);     \
    } while (/*CONSTCOND*/ 0)

/* check dates on signature and key are valid */
static size_t
valid_dates(pgpv_signature_t *signature, pgpv_pubkey_t *pubkey, char *buf, size_t size)
{
    time_t now;
    time_t t;
    size_t cc;

    cc = 0;
    if (signature->birth < pubkey->birth) {
        TIME_SNPRINTF(cc,
                      buf,
                      size,
                      "Signature time (%.24s) was before pubkey creation ",
                      signature->birth);
        TIME_SNPRINTF(cc, &buf[cc], size - cc, "(%s)\n", pubkey->birth);
        return cc;
    }
    now = time(NULL);
    if (signature->expiry != 0) {
        if ((t = signature->birth + signature->expiry) < now) {
            TIME_SNPRINTF(cc, buf, size, "Signature expired on %.24s\n", t);
            return cc;
        }
    }
    if (now < signature->birth) {
        TIME_SNPRINTF(cc, buf, size, "Signature not valid before %.24s\n", signature->birth);
        return cc;
    }
    return 0;
}

/* check if the signing key has expired */
static int
key_expired(pgpv_pubkey_t *pubkey, char *buf, size_t size)
{
    time_t now;
    time_t t;
    size_t cc;

    now = time(NULL);
    cc = 0;
    if (pubkey->expiry != 0) {
        if ((t = pubkey->birth + pubkey->expiry) < now) {
            TIME_SNPRINTF(cc, buf, size, "Pubkey expired on %.24s\n", t);
            return (int) cc;
        }
    }
    if (now < pubkey->birth) {
        TIME_SNPRINTF(cc, buf, size, "Pubkey not valid before %.24s\n", pubkey->birth);
        return (int) cc;
    }
    return 0;
}

/* find the leading onepass packet */
static size_t
find_onepass(pgpv_cursor_t *cursor, size_t datastart)
{
    size_t pkt;

    for (pkt = datastart; pkt < ARRAY_COUNT(cursor->pgp->pkts); pkt++) {
        if (ARRAY_ELEMENT(cursor->pgp->pkts, pkt).tag == ONEPASS_SIGNATURE_PKT) {
            return pkt + 1;
        }
    }
    snprintf(cursor->why, sizeof(cursor->why), "No signature to verify");
    return 0;
}

static const char *armor_begins[] = {
  "-----BEGIN PGP SIGNED MESSAGE-----\n", "-----BEGIN PGP MESSAGE-----\n", NULL};

/* return non-zero if the buf introduces an armored message */
static int
is_armored(const char *buf, size_t size)
{
    const char **arm;
    const char * nl;
    size_t       n;

    if ((nl = memchr(buf, '\n', size)) == NULL) {
        return 0;
    }
    n = (size_t)(nl - buf);
    for (arm = armor_begins; *arm; arm++) {
        if (strncmp(buf, *arm, n) == 0) {
            return 1;
        }
    }
    return 0;
}

/* find first occurrence of pat binary string in block */
static void *
find_bin_string(const void *blockarg, size_t blen, const void *pat, size_t plen)
{
    const uint8_t *block;
    const uint8_t *bp;

    if (plen == 0) {
        return __UNCONST(blockarg);
    }
    if (blen < plen) {
        return NULL;
    }
    for (bp = block = blockarg; (size_t)(bp - block) < blen - plen + 1; bp++) {
        if (memcmp(bp, pat, plen) == 0) {
            return __UNCONST(bp);
        }
    }
    return NULL;
}

#define SIGSTART "-----BEGIN PGP SIGNATURE-----\n"
#define SIGEND "-----END PGP SIGNATURE-----\n"

/* for ascii armor, we don't get a onepass packet - make one */
static const char *cons_onepass = "\304\015\003\0\0\0\0\377\377\377\377\377\377\377\377\1";

/* read ascii armor */
static int
read_ascii_armor(pgpv_cursor_t *cursor, pgpv_mem_t *mem, const char *filename)
{
    pgpv_onepass_t *onepass;
    pgpv_sigpkt_t * sigpkt;
    pgpv_pkt_t      litdata;
    uint8_t         binsig[8192];
    uint8_t *       datastart;
    uint8_t *       sigend;
    uint8_t *       p;
    size_t          binsigsize;

    /* cons up litdata pkt */
    memset(&litdata, 0x0, sizeof(litdata));
    litdata.u.litdata.mem = ARRAY_COUNT(cursor->pgp->areas) - 1;
    p = mem->mem;
    /* jump over signed message line */
    if ((p = find_bin_string(mem->mem, mem->size, "\n\n", 2)) == NULL) {
        snprintf(cursor->why, sizeof(cursor->why), "malformed armor at offset 0");
        return 0;
    }
    p += 2;
    litdata.tag = LITDATA_PKT;
    litdata.s.data = p;
    litdata.u.litdata.offset = (size_t)(p - mem->mem);
    litdata.u.litdata.filename = (uint8_t *) strdup(filename);
    if ((p = find_bin_string(
           datastart = p, mem->size - litdata.offset, SIGSTART, sizeof(SIGSTART) - 1)) ==
        NULL) {
        snprintf(cursor->why,
                 sizeof(cursor->why),
                 "malformed armor - no sig - at %zu",
                 (size_t)(p - mem->mem));
        return 0;
    }
    litdata.u.litdata.len = litdata.s.size = (size_t)(p - datastart);
    /* this puts p at the newline character, so it will find \n\n if no version */
    p += strlen(SIGSTART) - 1;
    if ((p = find_bin_string(p, mem->size, "\n\n", 2)) == NULL) {
        snprintf(cursor->why,
                 sizeof(cursor->why),
                 "malformed armed signature at %zu",
                 (size_t)(p - mem->mem));
        return 0;
    }
    p += 2;
    sigend = find_bin_string(p, mem->size, SIGEND, sizeof(SIGEND) - 1);
    if (sigend == NULL) {
        snprintf(cursor->why,
                 sizeof(cursor->why),
                 "malformed armor - no end sig - at %zu",
                 (size_t)(p - mem->mem));
        return 0;
    }
    binsigsize = b64decode((char *) p, (size_t)(sigend - p), binsig, sizeof(binsig));

    read_binary_memory(cursor->pgp, "signature", cons_onepass, 15);
    ARRAY_APPEND(cursor->pgp->pkts, litdata);
    read_binary_memory(cursor->pgp, "signature", binsig, binsigsize - 3);
    /* XXX - hardwired - 3 is format and length */

    /* fix up packets in the packet array now we have them there */
    onepass =
      &ARRAY_ELEMENT(cursor->pgp->pkts, ARRAY_COUNT(cursor->pgp->pkts) - 1 - 2).u.onepass;
    sigpkt = &ARRAY_LAST(cursor->pgp->pkts).u.sigpkt;
    memcpy(onepass->keyid, sigpkt->sig.signer, sizeof(onepass->keyid));
    onepass->hashalg = sigpkt->sig.hashalg;
    onepass->keyalg = sigpkt->sig.keyalg;
    return 1;
}

/* read ascii armor from a file */
static int
read_ascii_armor_file(pgpv_cursor_t *cursor, const char *filename)
{
    /* cons up litdata pkt */
    read_file(cursor->pgp, filename);
    return read_ascii_armor(cursor, &ARRAY_LAST(cursor->pgp->areas), filename);
}

/* read ascii armor from memory */
static int
read_ascii_armor_memory(pgpv_cursor_t *cursor, const void *p, size_t size)
{
    pgpv_mem_t *mem;

    /* cons up litdata pkt */
    ARRAY_EXPAND(cursor->pgp->areas);
    ARRAY_COUNT(cursor->pgp->areas) += 1;
    mem = &ARRAY_LAST(cursor->pgp->areas);
    memset(mem, 0x0, sizeof(*mem));
    mem->size = size;
    mem->mem = __UNCONST(p);
    mem->dealloc = 0;
    return read_ascii_armor(cursor, mem, "[stdin]");
}

/* set up the data to verify */
static int
setup_data(pgpv_cursor_t *cursor, pgpv_t *pgp, const void *p, ssize_t size)
{
    FILE *fp;
    char  buf[BUFSIZ];
    int   rv;

    if (cursor == NULL || pgp == NULL || p == NULL) {
        snprintf(cursor->why, sizeof(cursor->why), "No input data");
        return 0;
    }
    memset(cursor, 0x0, sizeof(*cursor));
    ARRAY_APPEND(pgp->datastarts, pgp->pkt);
    cursor->pgp = pgp;
    if (size < 0) {
        /* we have a file name in p */
        if ((fp = fopen(p, "r")) == NULL) {
            snprintf(cursor->why, sizeof(cursor->why), "No such file '%s'", (const char *) p);
            return 0;
        }
        if (fgets(buf, (int) sizeof(buf), fp) == NULL) {
            fclose(fp);
            snprintf(
              cursor->why, sizeof(cursor->why), "Can't read file '%s'", (const char *) p);
            return 0;
        }
        if (is_armored(buf, sizeof(buf))) {
            rv = read_ascii_armor_file(cursor, p);
        } else {
            rv = read_binary_file(pgp, "signature", "%s", (const char *) p);
        }
        fclose(fp);
    } else {
        if (is_armored(p, (size_t) size)) {
            rv = read_ascii_armor_memory(cursor, p, (size_t) size);
        } else {
            rv = read_binary_memory(pgp, "signature", p, (size_t) size);
        }
    }

    return rv;
}

/* get the data and size from litdata packet */
static uint8_t *
get_literal_data(pgpv_cursor_t *cursor, pgpv_litdata_t *litdata, size_t *size)
{
    pgpv_mem_t *mem;

    if (litdata->s.data == NULL && litdata->s.size == 0) {
        mem = &ARRAY_ELEMENT(cursor->pgp->areas, litdata->mem);
        *size = litdata->len;
        return &mem->mem[litdata->offset];
    }
    *size = litdata->s.size;
    return litdata->s.data;
}

/*
RFC 4880 describes the structure of v4 keys as:

           Primary-Key
              [Revocation Self Signature]
              [Direct Key Signature...]
               User ID [Signature ...]
              [User ID [Signature ...] ...]
              [User Attribute [Signature ...] ...]
              [[Subkey [Binding-Signature-Revocation]
                      Primary-Key-Binding-Signature] ...]

and that's implemented below as a recursive descent parser.
It has had to be modified, though: see the comment

        some keys out there have user ids where they shouldn't

to look like:

           Primary-Key
              [Revocation Self Signature]
              [Direct Key Signature...]
              [User ID [Signature ...]
                 [User ID [Signature ...] ...]
                 [User Attribute [Signature ...] ...]
                 [Subkey [Binding-Signature-Revocation]
                        Primary-Key-Binding-Signature] ...]

to accommodate keyrings set up by gpg
*/

/* recognise a primary key */
static int
recog_primary_key(pgpv_t *pgp, pgpv_primarykey_t *primary)
{
    pgpv_signed_userattr_t userattr;
    pgpv_signed_userid_t   userid;
    pgpv_signed_subkey_t   subkey;
    pgpv_signature_t       signature;
    pgpv_pkt_t *           pkt;

    pkt = &ARRAY_ELEMENT(pgp->pkts, pgp->pkt);
    memset(primary, 0x0, sizeof(*primary));
    read_pubkey(&primary->primary, pkt->s.data, pkt->s.size, 0);
    pgp->pkt += 1;
    if (pkt_sigtype_is(pgp, SIGTYPE_KEY_REVOCATION)) {
        if (!recog_signature(pgp, &primary->revoc_self_sig)) {
            printf("recog_primary_key: no signature/trust at PGPV_SIGTYPE_KEY_REVOCATION\n");
            return 0;
        }
    }
    while (pkt_sigtype_is(pgp, SIGTYPE_DIRECT_KEY)) {
        if (!recog_signature(pgp, &signature)) {
            printf("recog_primary_key: no signature/trust at PGPV_SIGTYPE_DIRECT_KEY\n");
            return 0;
        }
        if (signature.keyexpiry) {
            /* XXX - check it's a good key expiry */
            primary->primary.expiry = signature.keyexpiry;
        }
        ARRAY_APPEND(primary->direct_sigs, signature);
    }
    /* some keys out there have user ids where they shouldn't */
    do {
        if (!recog_userid(pgp, &userid)) {
            printf("recog_primary_key: not userid\n");
            return 0;
        }
        ARRAY_APPEND(primary->signed_userids, userid);
        if (userid.primary_userid) {
            primary->primary_userid = ARRAY_COUNT(primary->signed_userids) - 1;
        }
        while (pkt_is(pgp, USERID_PKT)) {
            if (!recog_userid(pgp, &userid)) {
                printf("recog_primary_key: not signed secondary userid\n");
                return 0;
            }
            ARRAY_APPEND(primary->signed_userids, userid);
            if (userid.primary_userid) {
                primary->primary_userid = ARRAY_COUNT(primary->signed_userids) - 1;
            }
        }
        while (pkt_is(pgp, USER_ATTRIBUTE_PKT)) {
            if (!recog_userattr(pgp, &userattr)) {
                printf("recog_primary_key: not signed user attribute\n");
                return 0;
            }
            ARRAY_APPEND(primary->signed_userattrs, userattr);
        }
        while (pkt_is(pgp, PUB_SUBKEY_PKT)) {
            if (!recog_subkey(pgp, &subkey)) {
                printf("recog_primary_key: not signed public subkey\n");
                return 0;
            }
            calc_keyid(&subkey.subkey, "sha1");
            ARRAY_APPEND(primary->signed_subkeys, subkey);
        }
    } while (pgp->pkt < ARRAY_COUNT(pgp->pkts) && pkt_is(pgp, USERID_PKT));
    primary->fmtsize = estimate_primarykey_size(primary);
    return 1;
}

/* parse all of the packets for a given operation */
static int
read_all_packets(pgpv_t *pgp, pgpv_mem_t *mem, const char *op)
{
    pgpv_primarykey_t primary;

    if (op == NULL) {
        return 0;
    }
    if (strcmp(pgp->op = op, "pubring") == 0) {
        mem->allowed = PUBRING_ALLOWED;
        /* pubrings have thousands of small packets */
        ARRAY_EXPAND_SIZED(pgp->pkts, 0, 5000);
    } else if (strcmp(op, "signature") == 0) {
        mem->allowed = SIGNATURE_ALLOWED;
    } else {
        mem->allowed = "";
    }
    for (mem->cc = 0; mem->cc < mem->size;) {
        if (!read_pkt(pgp, mem)) {
            return 0;
        }
    }
    if (strcmp(op, "pubring") == 0) {
        for (pgp->pkt = 0;
             pgp->pkt < ARRAY_COUNT(pgp->pkts) && recog_primary_key(pgp, &primary);) {
            calc_keyid(&primary.primary, "sha1");
            ARRAY_APPEND(pgp->primaries, primary);
        }
        if (pgp->pkt < ARRAY_COUNT(pgp->pkts)) {
            printf("short pubring recognition???\n");
        }
    }
    pgp->pkt = ARRAY_COUNT(pgp->pkts);
    return 1;
}

/* create a filename, read it, and then parse according to "op" */
static int
read_binary_file(pgpv_t *pgp, const char *op, const char *fmt, ...)
{
    va_list args;
    char    buf[1024];

    va_start(args, fmt);
    vsnprintf(buf, sizeof(buf), fmt, args);
    va_end(args);
    if (!read_file(pgp, buf)) {
        return 0;
    }
    return read_all_packets(pgp, &ARRAY_LAST(pgp->areas), op);
}

/* get a bignum from the buffer gap */
static int
getbignum(pgpv_bignum_t *bignum, bufgap_t *bg, char *buf, const char *header)
{
    uint32_t len;

    USE_ARG(header);
    (void) bufgap_getbin(bg, &len, sizeof(len));
    len = pgp_ntoh32(len);
    if (len > SHRT_MAX)
        return (-1);

    (void) bufgap_seek(bg, sizeof(len), BGFromHere, BGByte);
    (void) bufgap_getbin(bg, buf, len);
    bignum->bn = BN_bin2bn((const uint8_t *) buf, (int) len, NULL);
    bignum->bits = BN_num_bits(bignum->bn);
    (void) bufgap_seek(bg, len, BGFromHere, BGByte);
    return 1;
}

/* structure for searching for constant strings */
typedef struct str_t {
    const char *s;    /* string */
    size_t      len;  /* its length */
    int         type; /* return type */
} str_t;

static str_t pkatypes[] = {{"ssh-rsa", 7, PUBKEY_RSA_SIGN},
                           {"ssh-dss", 7, PUBKEY_DSA},
                           {"ssh-dsa", 7, PUBKEY_DSA},
                           {NULL, 0, 0}};

/* look for a string in the given array */
static int
findstr(str_t *array, const char *name)
{
    str_t *sp;

    for (sp = array; sp->s; sp++) {
        if (strncmp(name, sp->s, sp->len) == 0) {
            return sp->type;
        }
    }
    return -1;
}

/* read public key from the ssh pubkey file */
<<<<<<< HEAD
static __printflike(3, 4) int
read_ssh_file(pgpv_t *pgp, pgpv_primarykey_t *primary, const char *fmt, ...)
{
	pgpv_signed_userid_t  userid;
	pgpv_pubkey_t        *pubkey;
	struct stat           st;
	bufgap_t              bg;
	uint32_t              len;
	int64_t               off;
	va_list               args;
	char                 *space;
	char                 *buf;
	char                 *bin;
	int                   ok;
	int                   cc;
	char                  hostname[_POSIX_HOST_NAME_MAX + 1];
	char                  owner_uri[_POSIX_LOGIN_NAME_MAX + sizeof(hostname) + 1];
	char                  f[1024];

	USE_ARG(pgp);
	memset(primary, 0x0, sizeof(*primary));
	memset(&bg, 0x0, sizeof(bg));
	va_start(args, fmt);
	vsnprintf(f, sizeof(f), fmt, args);
	va_end(args);

	if (! bufgap_open(&bg, f)) {
		fprintf(stderr, "bufgap_open: can't open '%s'\n", f);
		return 0;
	}

	stat(f, &st);

	if ((buf = calloc(1, (size_t) st.st_size)) == NULL) {
		fprintf(stderr, "cannot calloc %zu bytes for '%s'\n",
				(size_t) st.st_size, f);
		bufgap_close(&bg);
		return 0;
	}

	if ((bin = calloc(1, (size_t) st.st_size)) == NULL) {
		fprintf(stderr, "cannot calloc %zu bytes for '%s'\n",
				(size_t) st.st_size, f);
		free((void *) buf);
		bufgap_close(&bg);
		return 0;
	}

	/* move past ascii type of key */
	while (bufgap_peek(&bg, 0) != ' ' &&
			! bufgap_seek(&bg, 1, BGFromHere, BGByte)) {
		fprintf(stderr, "bad key file '%s'\n", f);
		free((void *) buf);
		bufgap_close(&bg);
		return 0;
	}

	if (! bufgap_seek(&bg, 1, BGFromHere, BGByte)) {
		fprintf(stderr, "bad key file '%s'\n", f);
		free((void *) buf);
		bufgap_close(&bg);
		return 0;
	}

	off = bufgap_tell(&bg, BGFromBOF, BGByte);

	if (bufgap_size(&bg, BGByte) - off < 10) {
		fprintf(stderr, "bad key file '%s'\n", f);
		free((void *) buf);
		bufgap_close(&bg);
		return 0;
	}

	/* convert from base64 to binary */
	cc = bufgap_getbin(&bg, buf, (size_t) bg.bcc);
	if ((space = strchr(buf, ' ')) != NULL)
		cc = (int)(space - buf);

	cc = frombase64(bin, buf, (size_t)cc, 0);
	bufgap_delete(&bg, (uint64_t) bufgap_tell(&bg, BGFromEOF, BGByte));
	bufgap_insert(&bg, bin, cc);
	bufgap_seek(&bg, off, BGFromBOF, BGByte);

	/* get the type of key */
	bufgap_getbin(&bg, &len, sizeof(len));
	len = pgp_ntoh32(len);
	if (len >= st.st_size) {
		fprintf(stderr, "bad public key file '%s'\n", f);
		return 0;
	}

	bufgap_seek(&bg, sizeof(len), BGFromHere, BGByte);
	bufgap_getbin(&bg, buf, len);
	bufgap_seek(&bg, len, BGFromHere, BGByte);

	pubkey = &primary->primary;
	pubkey->hashalg = PGP_HASH_SHA256;
	pubkey->version = 4;
	pubkey->birth = 0; /* gets fixed up later */

	/* get key type */
	ok = 1;
	switch (pubkey->keyalg = findstr(pkatypes, buf)) {
	case PUBKEY_RSA_ENCRYPT_OR_SIGN:
	case PUBKEY_RSA_SIGN:
		if (getbignum(&pubkey->bn[RSA_E], &bg, buf, "RSA E") < 0 || \
		    getbignum(&pubkey->bn[RSA_N], &bg, buf, "RSA N") < 0) {
			fprintf(stderr, "bad public key file '%s'\n", f);
			return 0;
		}
		break;
	case PUBKEY_DSA:
		if (getbignum(&pubkey->bn[DSA_P], &bg, buf, "DSA P") < 0 || \
		    getbignum(&pubkey->bn[DSA_Q], &bg, buf, "DSA Q") < 0 || \
		    getbignum(&pubkey->bn[DSA_G], &bg, buf, "DSA G") < 0 || \
		    getbignum(&pubkey->bn[DSA_Y], &bg, buf, "DSA Y") < 0) {
			fprintf(stderr, "bad public key file '%s'\n", f);
			return 0;
		}
		break;
	default:
		fprintf(stderr, "Unrecognised pubkey type %d for '%s'\n",
				pubkey->keyalg, f);
		ok = 0;
		break;
	}

	/* check for stragglers */
	if (ok && bufgap_tell(&bg, BGFromEOF, BGByte) > 0) {
		printf("%"PRIi64" bytes left\n", bufgap_tell(&bg, BGFromEOF, BGByte));
		printf("[%s]\n", bufgap_getstr(&bg));
		ok = 0;
	}

	if (ok) {
		memset(&userid, 0x0, sizeof(userid));

		gethostname(hostname, sizeof(hostname));
		if (strlen(space + 1) - 1 == 0) {
			snprintf(owner_uri, sizeof(owner_uri), "root@%s",
					hostname);
		} else {
			snprintf(owner_uri, sizeof(owner_uri), "%.*s",
				(int) strlen(space + 1) - 1, space + 1);
		}

		/* XXX: This assumes that the public key will always use
		 *      SHA-1.
		 */
		calc_keyid(pubkey, "sha1");

		/* XXX: This function needs to be broken up so that this
		 *      bubble scope can be popped.
		 */
		{
			/* The total size will be the maximum size of the
			 * component fields plus 64 bytes for any extra
			 * formatting.
			 */
			static const size_t buffer_size =
					sizeof(hostname) + sizeof(owner_uri) +
					sizeof(f) + 64;

			char *buffer = (char *) malloc(buffer_size);

			if (buffer == NULL) {
				fputs("failed to allocate buffer: "
						"insufficient memory\n", stderr);
				free((void *) bin);
				free((void *) buf);
				bufgap_close(&bg);
				return 0;
			}
			userid.userid.size = snprintf(
					buffer, buffer_size,
					"%s (%s) <%s>",
					hostname, f, owner_uri);
			userid.userid.data = (uint8_t *) buffer;
		}

		ARRAY_APPEND(primary->signed_userids, userid);
		primary->fmtsize = estimate_primarykey_size(primary) + 1024;
	}

	free((void *) bin);
	free((void *) buf);
	bufgap_close(&bg);

	return ok;
=======
static __printflike(3, 4) int read_ssh_file(pgpv_t *pgp,
                                            pgpv_primarykey_t *primary,
                                            const char *       fmt,
                                            ...)
{
    pgpv_signed_userid_t userid;
    pgpv_pubkey_t *      pubkey;
    struct stat          st;
    bufgap_t             bg;
    uint32_t             len;
    int64_t              off;
    va_list              args;
    char *               space;
    char *               buf;
    char *               bin;
    int                  ok;
    int                  cc;
    char                 hostname[_POSIX_HOST_NAME_MAX + 1];
    char                 owner_uri[_POSIX_LOGIN_NAME_MAX + sizeof(hostname) + 1];
    char                 f[1024];

    USE_ARG(pgp);
    memset(primary, 0x0, sizeof(*primary));
    memset(&bg, 0x0, sizeof(bg));
    va_start(args, fmt);
    vsnprintf(f, sizeof(f), fmt, args);
    va_end(args);

    if (!bufgap_open(&bg, f)) {
        fprintf(stderr, "bufgap_open: can't open '%s'\n", f);
        return 0;
    }

    stat(f, &st);

    if ((buf = calloc(1, (size_t) st.st_size)) == NULL) {
        fprintf(stderr, "cannot calloc %zu bytes for '%s'\n", (size_t) st.st_size, f);
        bufgap_close(&bg);
        return 0;
    }

    if ((bin = calloc(1, (size_t) st.st_size)) == NULL) {
        fprintf(stderr, "cannot calloc %zu bytes for '%s'\n", (size_t) st.st_size, f);
        free((void *) buf);
        bufgap_close(&bg);
        return 0;
    }

    /* move past ascii type of key */
    while (bufgap_peek(&bg, 0) != ' ' && !bufgap_seek(&bg, 1, BGFromHere, BGByte)) {
        fprintf(stderr, "bad key file '%s'\n", f);
        free((void *) buf);
        bufgap_close(&bg);
        return 0;
    }

    if (!bufgap_seek(&bg, 1, BGFromHere, BGByte)) {
        fprintf(stderr, "bad key file '%s'\n", f);
        free((void *) buf);
        bufgap_close(&bg);
        return 0;
    }

    off = bufgap_tell(&bg, BGFromBOF, BGByte);

    if (bufgap_size(&bg, BGByte) - off < 10) {
        fprintf(stderr, "bad key file '%s'\n", f);
        free((void *) buf);
        bufgap_close(&bg);
        return 0;
    }

    /* convert from base64 to binary */
    cc = bufgap_getbin(&bg, buf, (size_t) bg.bcc);
    if ((space = strchr(buf, ' ')) != NULL)
        cc = (int) (space - buf);

    cc = frombase64(bin, buf, (size_t) cc, 0);
    bufgap_delete(&bg, (uint64_t) bufgap_tell(&bg, BGFromEOF, BGByte));
    bufgap_insert(&bg, bin, cc);
    bufgap_seek(&bg, off, BGFromBOF, BGByte);

    /* get the type of key */
    bufgap_getbin(&bg, &len, sizeof(len));
    len = pgp_ntoh32(len);
    if (len >= st.st_size) {
        fprintf(stderr, "bad public key file '%s'\n", f);
        return 0;
    }

    bufgap_seek(&bg, sizeof(len), BGFromHere, BGByte);
    bufgap_getbin(&bg, buf, len);
    bufgap_seek(&bg, len, BGFromHere, BGByte);

    pubkey = &primary->primary;
    pubkey->hashalg = PGP_HASH_SHA256;
    pubkey->version = 4;
    pubkey->birth = 0; /* gets fixed up later */

    /* get key type */
    ok = 1;
    switch (pubkey->keyalg = findstr(pkatypes, buf)) {
    case PUBKEY_RSA_ENCRYPT_OR_SIGN:
    case PUBKEY_RSA_SIGN:
        if (getbignum(&pubkey->bn[RSA_E], &bg, buf, "RSA E") < 0 ||
            getbignum(&pubkey->bn[RSA_N], &bg, buf, "RSA N") < 0) {
            fprintf(stderr, "bad public key file '%s'\n", f);
            return 0;
        }
        break;
    case PUBKEY_DSA:
        if (getbignum(&pubkey->bn[DSA_P], &bg, buf, "DSA P") < 0 ||
            getbignum(&pubkey->bn[DSA_Q], &bg, buf, "DSA Q") < 0 ||
            getbignum(&pubkey->bn[DSA_G], &bg, buf, "DSA G") < 0 ||
            getbignum(&pubkey->bn[DSA_Y], &bg, buf, "DSA Y") < 0) {
            fprintf(stderr, "bad public key file '%s'\n", f);
            return 0;
        }
        break;
    default:
        fprintf(stderr, "Unrecognised pubkey type %d for '%s'\n", pubkey->keyalg, f);
        ok = 0;
        break;
    }

    /* check for stragglers */
    if (ok && bufgap_tell(&bg, BGFromEOF, BGByte) > 0) {
        printf("%" PRIi64 " bytes left\n", bufgap_tell(&bg, BGFromEOF, BGByte));
        printf("[%s]\n", bufgap_getstr(&bg));
        ok = 0;
    }

    if (ok) {
        memset(&userid, 0x0, sizeof(userid));

        gethostname(hostname, sizeof(hostname));
        if (strlen(space + 1) - 1 == 0) {
            snprintf(owner_uri, sizeof(owner_uri), "root@%s", hostname);
        } else {
            snprintf(
              owner_uri, sizeof(owner_uri), "%.*s", (int) strlen(space + 1) - 1, space + 1);
        }

        /* XXX: This assumes that the public key will always use
         *      SHA-1.
         */
        calc_keyid(pubkey, "sha1");

        /* XXX: This function needs to be broken up so that this
         *      bubble scope can be popped.
         */
        {
            /* The total size will be the maximum size of the
             * component fields plus 64 bytes for any extra
             * formatting.
             */
            static const size_t buffer_size =
              sizeof(hostname) + sizeof(owner_uri) + sizeof(f) + 64;

            char *buffer = (char *) malloc(buffer_size);

            if (buffer == NULL) {
                fputs("failed to allocate buffer: "
                      "insufficient memory\n",
                      stderr);
                free((void *) bin);
                free((void *) buf);
                bufgap_close(&bg);
                return 0;
            }
            userid.userid.size =
              snprintf(buffer, buffer_size, "%s (%s) <%s>", hostname, f, owner_uri);
            userid.userid.data = (uint8_t *) buffer;
        }

        ARRAY_APPEND(primary->signed_userids, userid);
        primary->fmtsize = estimate_primarykey_size(primary) + 1024;
    }

    free((void *) bin);
    free((void *) buf);
    bufgap_close(&bg);

    return ok;
>>>>>>> 54956643
}

/* parse memory according to "op" */
static int
read_binary_memory(pgpv_t *pgp, const char *op, const void *memory, size_t size)
{
    pgpv_mem_t *mem;

    ARRAY_EXPAND(pgp->areas);
    ARRAY_COUNT(pgp->areas) += 1;
    mem = &ARRAY_LAST(pgp->areas);
    memset(mem, 0x0, sizeof(*mem));
    mem->size = size;
    mem->mem = __UNCONST(memory);
    mem->dealloc = 0;
    return read_all_packets(pgp, mem, op);
}

/* fixup the detached signature packets */
static int
fixup_detached(pgpv_cursor_t *cursor, const char *f)
{
    pgpv_onepass_t *onepass;
    const char *    dot;
    pgpv_pkt_t      sigpkt;
    pgpv_pkt_t      litdata;
    pgpv_mem_t *    mem;
    size_t          el;
    char            original[MAXPATHLEN];

    /* cons up litdata pkt */
    if ((dot = strrchr(f, '.')) == NULL || strcasecmp(dot, ".sig") != 0) {
        printf("weird filename '%s'\n", f);
        return 0;
    }
    /* hold sigpkt in a temp var while we insert onepass and litdata */
    el = ARRAY_COUNT(cursor->pgp->pkts) - 1;
    sigpkt = ARRAY_ELEMENT(cursor->pgp->pkts, el);
    ARRAY_DELETE(cursor->pgp->pkts, el);
    ARRAY_EXPAND(cursor->pgp->pkts);
    /* get onepass packet, append to packets */
    read_binary_memory(cursor->pgp, "signature", cons_onepass, 15);
    onepass = &ARRAY_ELEMENT(cursor->pgp->pkts, el).u.onepass;
    /* read the original file into litdata */
    snprintf(original, sizeof(original), "%.*s", (int) (dot - f), f);
    if (!read_file(cursor->pgp, original)) {
        printf("can't read file '%s'\n", original);
        return 0;
    }
    memset(&litdata, 0x0, sizeof(litdata));
    mem = &ARRAY_LAST(cursor->pgp->areas);
    litdata.tag = LITDATA_PKT;
    litdata.s.data = mem->mem;
    litdata.u.litdata.format = LITDATA_BINARY;
    litdata.u.litdata.offset = 0;
    litdata.u.litdata.filename = (uint8_t *) strdup(original);
    litdata.u.litdata.mem = ARRAY_COUNT(cursor->pgp->areas) - 1;
    litdata.u.litdata.len = litdata.s.size = mem->size;
    ARRAY_APPEND(cursor->pgp->pkts, litdata);
    ARRAY_APPEND(cursor->pgp->pkts, sigpkt);
    memcpy(onepass->keyid, sigpkt.u.sigpkt.sig.signer, sizeof(onepass->keyid));
    onepass->hashalg = sigpkt.u.sigpkt.sig.hashalg;
    onepass->keyalg = sigpkt.u.sigpkt.sig.keyalg;
    return 1;
}

/* match the calculated signature against the one in the signature packet */
static int
match_sig(pgpv_cursor_t *   cursor,
          pgpv_signature_t *signature,
          pgpv_pubkey_t *   pubkey,
          uint8_t *         data,
          size_t            size)
{
    unsigned calclen;
    uint8_t  calculated[64];
    int      match;

    calclen = pgpv_digest_memory(calculated,
                                 sizeof(calculated),
                                 data,
                                 size,
                                 get_ref(&signature->hashstart),
                                 signature->hashlen,
                                 (signature->type == SIGTYPE_TEXT) ? 't' : 'b');
    if (ALG_IS_RSA(signature->keyalg)) {
        match = rsa_verify(calculated, calclen, signature->hashalg, signature->bn, pubkey);
    } else if (ALG_IS_DSA(signature->keyalg)) {
        match = verify_dsa_sig(calculated, calclen, signature->bn, pubkey);
    } else {
        snprintf(cursor->why,
                 sizeof(cursor->why),
                 "Signature type %u not recognised",
                 signature->keyalg);
        return 0;
    }
    if (!match && signature->type == SIGTYPE_TEXT) {
        /* second try for cleartext data, ignoring trailing whitespace */
        calclen = pgpv_digest_memory(calculated,
                                     sizeof(calculated),
                                     data,
                                     size,
                                     get_ref(&signature->hashstart),
                                     signature->hashlen,
                                     'w');
        if (ALG_IS_RSA(signature->keyalg)) {
            match = rsa_verify(calculated, calclen, signature->hashalg, signature->bn, pubkey);
        } else if (ALG_IS_DSA(signature->keyalg)) {
            match = verify_dsa_sig(calculated, calclen, signature->bn, pubkey);
        }
    }
    if (!match) {
        snprintf(cursor->why, sizeof(cursor->why), "Signature on data did not match");
        return 0;
    }
    if (valid_dates(signature, pubkey, cursor->why, sizeof(cursor->why)) > 0) {
        return 0;
    }
    if (key_expired(pubkey, cursor->why, sizeof(cursor->why))) {
        return 0;
    }
    if (signature->revoked) {
        snprintf(cursor->why, sizeof(cursor->why), "Signature was revoked");
        return 0;
    }
    return 1;
}

/* check return value from getenv */
static const char *
nonnull_getenv(const char *key)
{
    char *value;

    return ((value = getenv(key)) == NULL) ? "" : value;
}

/************************************************************************/
/* start of exported functions */
/************************************************************************/

/* close all stuff */
int
pgpv_close(pgpv_t *pgp)
{
    unsigned i;

    if (pgp == NULL) {
        return 0;
    }
    for (i = 0; i < ARRAY_COUNT(pgp->areas); i++) {
        if (ARRAY_ELEMENT(pgp->areas, i).size > 0) {
            closemem(&ARRAY_ELEMENT(pgp->areas, i));
        }
    }
    return 1;
}

#define NO_SUBKEYS 0

/* return the formatted entry for the primary key desired */
size_t
pgpv_get_entry(pgpv_t *pgp, unsigned ent, char **s, const char *modifiers)
{
    unsigned subkey;
    unsigned prim;
    obuf_t   obuf;

    prim = ((ent >> 8) & 0xffffff);
    subkey = (ent & 0xff);
    if (s == NULL || pgp == NULL || prim >= ARRAY_COUNT(pgp->primaries)) {
        return 0;
    }
    *s = NULL;
    if (modifiers == NULL ||
        (strcasecmp(modifiers, "trust") != 0 && strcasecmp(modifiers, "subkeys") != 0)) {
        modifiers = "no-subkeys";
    }
    memset(&obuf, 0x0, sizeof(obuf));
    if (!fmt_primary(&obuf, &ARRAY_ELEMENT(pgp->primaries, prim), subkey, modifiers)) {
        return 0;
    }
    *s = (char *) obuf.v;
    return obuf.c;
}

/* fixup key id, with birth, keyalg and hashalg value from signature */
static int
fixup_ssh_keyid(pgpv_t *pgp, pgpv_signature_t *signature, const char *hashtype)
{
    pgpv_pubkey_t *pubkey;
    unsigned       i;

    for (i = 0; i < ARRAY_COUNT(pgp->primaries); i++) {
        pubkey = &ARRAY_ELEMENT(pgp->primaries, i).primary;
        pubkey->keyalg = signature->keyalg;
        calc_keyid(pubkey, hashtype);
    }
    return 1;
}

/* find key id */
static int
find_keyid(pgpv_t *pgp, const char *strkeyid, uint8_t *keyid, unsigned *sub)
{
    pgpv_signed_subkey_t *subkey;
    pgpv_primarykey_t *   prim;
    unsigned              i;
    unsigned              j;
    uint8_t               binkeyid[PGPV_KEYID_LEN];
    size_t                off;
    size_t                cmp;

    if (strkeyid == NULL && keyid == NULL) {
        return 0;
    }
    if (strkeyid) {
        str_to_keyid(strkeyid, binkeyid);
        cmp = strlen(strkeyid) / 2;
    } else {
        memcpy(binkeyid, keyid, sizeof(binkeyid));
        cmp = PGPV_KEYID_LEN;
    }
    *sub = 0;
    off = PGPV_KEYID_LEN - cmp;
    for (i = 0; i < ARRAY_COUNT(pgp->primaries); i++) {
        prim = &ARRAY_ELEMENT(pgp->primaries, i);
        if (memcmp(&prim->primary.keyid[off], &binkeyid[off], cmp) == 0) {
            return i;
        }
        for (j = 0; j < ARRAY_COUNT(prim->signed_subkeys); j++) {
            subkey = &ARRAY_ELEMENT(prim->signed_subkeys, j);
            if (memcmp(&subkey->subkey.keyid[off], &binkeyid[off], cmp) == 0) {
                *sub = j + 1;
                return i;
            }
        }
    }
    return -1;
}

/* match the signature with the id indexed by 'primary' */
static int
match_sig_id(pgpv_cursor_t *   cursor,
             pgpv_signature_t *signature,
             pgpv_litdata_t *  litdata,
             unsigned          primary,
             unsigned          sub)
{
    pgpv_primarykey_t *prim;
    pgpv_pubkey_t *    pubkey;
    uint8_t *          data;
    size_t             insize;

    cursor->sigtime = signature->birth;
    /* calc hash on data packet */
    data = get_literal_data(cursor, litdata, &insize);
    if (sub == 0) {
        pubkey = &ARRAY_ELEMENT(cursor->pgp->primaries, primary).primary;
        return match_sig(cursor, signature, pubkey, data, insize);
    }
    prim = &ARRAY_ELEMENT(cursor->pgp->primaries, primary);
    pubkey = &ARRAY_ELEMENT(prim->signed_subkeys, sub - 1).subkey;
    return match_sig(cursor, signature, pubkey, data, insize);
}

/* return the packet type */
static const char *
get_packet_type(uint8_t tag)
{
    switch (tag) {
    case SIGNATURE_PKT:
        return "signature packet";
    case ONEPASS_SIGNATURE_PKT:
        return "onepass signature packet";
    case PUBKEY_PKT:
        return "pubkey packet";
    case COMPRESSED_DATA_PKT:
        return "compressed data packet";
    case MARKER_PKT:
        return "marker packet";
    case LITDATA_PKT:
        return "litdata packet";
    case TRUST_PKT:
        return "trust packet";
    case USERID_PKT:
        return "userid packet";
    case PUB_SUBKEY_PKT:
        return "public subkey packet";
    case USER_ATTRIBUTE_PKT:
        return "user attribute packet";
    default:
        return "[UNKNOWN]";
    }
}

/* get an element from the found array */
int
pgpv_get_cursor_element(pgpv_cursor_t *cursor, size_t element)
{
    if (cursor && element < ARRAY_COUNT(cursor->found)) {
        return (int) ARRAY_ELEMENT(cursor->found, element);
    }
    return -1;
}

/* verify the signed packets we have */
size_t
pgpv_verify(pgpv_cursor_t *cursor, pgpv_t *pgp, const void *p, ssize_t size)
{
    pgpv_signature_t *signature;
    pgpv_onepass_t *  onepass;
    pgpv_litdata_t *  litdata;
    unsigned          sub;
    size_t            pkt;
    obuf_t            obuf;
    int               j;

    if (cursor == NULL || pgp == NULL || p == NULL) {
        return 0;
    }
    if (!setup_data(cursor, pgp, p, size)) {
        return 0;
    }
    if (ARRAY_COUNT(cursor->pgp->pkts) == ARRAY_LAST(cursor->pgp->datastarts) + 1) {
        /* got detached signature here */
        if (!fixup_detached(cursor, p)) {
            snprintf(cursor->why,
                     sizeof(cursor->why),
                     "Can't read signed file '%s'",
                     (const char *) p);
            return 0;
        }
    }
    if ((pkt = find_onepass(cursor, ARRAY_LAST(cursor->pgp->datastarts))) == 0) {
        snprintf(cursor->why, sizeof(cursor->why), "No signature found");
        return 0;
    }
    pkt -= 1;
    onepass = &ARRAY_ELEMENT(cursor->pgp->pkts, pkt).u.onepass;
    litdata = &ARRAY_ELEMENT(cursor->pgp->pkts, pkt + 1).u.litdata;
    signature = &ARRAY_ELEMENT(cursor->pgp->pkts, pkt + 2).u.sigpkt.sig;
    /* sanity check values in signature and onepass agree */
    if (signature->birth == 0) {
        if (!fmt_time(
              &obuf, "Signature creation time [", signature->birth, "] out of range", 0)) {
        }
        snprintf(cursor->why, sizeof(cursor->why), "%.*s", (int) obuf.c, (char *) obuf.v);
        return 0;
    }
    memset(&obuf, 0x0, sizeof(obuf));
    if (memcmp(onepass->keyid, signature->signer, PGPV_KEYID_LEN) != 0) {
        if (!fmt_binary(&obuf, onepass->keyid, (unsigned) sizeof(onepass->keyid))) {
            snprintf(cursor->why, sizeof(cursor->why), "Memory allocation failure");
            return 0;
        }
        snprintf(cursor->why,
                 sizeof(cursor->why),
                 "Signature key id %.*s does not match onepass keyid",
                 (int) obuf.c,
                 (char *) obuf.v);
        return 0;
    }
    if (onepass->hashalg != signature->hashalg) {
        snprintf(cursor->why,
                 sizeof(cursor->why),
                 "Signature hashalg %u does not match onepass hashalg %u",
                 signature->hashalg,
                 onepass->hashalg);
        return 0;
    }
    if (onepass->keyalg != signature->keyalg) {
        snprintf(cursor->why,
                 sizeof(cursor->why),
                 "Signature keyalg %u does not match onepass keyalg %u",
                 signature->keyalg,
                 onepass->keyalg);
        return 0;
    }
    if (cursor->pgp->ssh) {
        fixup_ssh_keyid(cursor->pgp, signature, "sha1");
    }
    sub = 0;
    if ((j = find_keyid(cursor->pgp, NULL, onepass->keyid, &sub)) < 0) {
        if (!fmt_binary(&obuf, onepass->keyid, (unsigned) sizeof(onepass->keyid))) {
            snprintf(cursor->why, sizeof(cursor->why), "Memory allocation failure");
            return 0;
        }
        snprintf(cursor->why,
                 sizeof(cursor->why),
                 "Signature key id %.*s not found ",
                 (int) obuf.c,
                 (char *) obuf.v);
        return 0;
    }
    if (!match_sig_id(cursor, signature, litdata, (unsigned) j, sub)) {
        snprintf(cursor->why,
                 sizeof(cursor->why),
                 "Signature does not match %.*s",
                 (int) obuf.c,
                 (char *) obuf.v);
        return 0;
    }
    ARRAY_APPEND(cursor->datacookies, pkt);
    j = ((j & 0xffffff) << 8) | (sub & 0xff);
    ARRAY_APPEND(cursor->found, j);
    return pkt + 1;
}

/* set up the pubkey keyring */
int
pgpv_read_pubring(pgpv_t *pgp, const void *keyring, ssize_t size)
{
    if (pgp == NULL) {
        return 0;
    }
    if (keyring) {
        return (size > 0) ? read_binary_memory(pgp, "pubring", keyring, (size_t) size) :
                            read_binary_file(pgp, "pubring", "%s", (const char *) keyring);
    }
    return read_binary_file(
      pgp, "pubring", "%s/%s", nonnull_getenv("HOME"), SUBDIRECTORY_GNUPG "/pubring.gpg");
}

/* set up the pubkey keyring from ssh pub key */
int
pgpv_read_ssh_pubkeys(pgpv_t *pgp, const void *keyring, ssize_t size)
{
    pgpv_primarykey_t primary;
    USE_ARG(size);
    if (pgp == NULL) {
        return 0;
    }
    if (keyring) {
        if (!read_ssh_file(pgp, &primary, "%s", (const char *) keyring)) {
            return 0;
        }
    } else if (!read_ssh_file(pgp,
                              &primary,
                              "%s/%s",
                              nonnull_getenv("HOME"),
                              SUBDIRECTORY_SSH "/id_rsa.pub")) {
        return 0;
    }
    ARRAY_APPEND(pgp->primaries, primary);
    pgp->ssh = 1;
    return 1;
}

/* get verified data as a string, return its size */
size_t
pgpv_get_verified(pgpv_cursor_t *cursor, size_t cookie, char **ret)
{
    pgpv_litdata_t *litdata;
    uint8_t *       data;
    size_t          size;
    size_t          pkt;

    if (ret == NULL || cursor == NULL || cookie == 0) {
        return 0;
    }
    *ret = NULL;
    if ((pkt = find_onepass(cursor, cookie - 1)) == 0) {
        return 0;
    }
    litdata = &ARRAY_ELEMENT(cursor->pgp->pkts, pkt).u.litdata;
    data = get_literal_data(cursor, litdata, &size);
    if ((*ret = calloc(1, size)) == NULL) {
        return 0;
    }
    memcpy(*ret, data, size);
    return size;
}

#define KB(x) ((x) *1024)

/* dump all packets */
size_t
pgpv_dump(pgpv_t *pgp, char **data)
{
    ssize_t dumpc;
    size_t  alloc;
    size_t  pkt;
    size_t  cc;
    size_t  n;
    char    buf[800];
    char *  newdata;

    cc = alloc = 0;
    *data = NULL;
    for (pkt = 0; pkt < ARRAY_COUNT(pgp->pkts); pkt++) {
        if (cc + KB(64) >= alloc) {
            if ((newdata = realloc(*data, alloc + KB(64))) == NULL) {
                return cc;
            }
            alloc += KB(64);
            *data = newdata;
        }
        memset(buf, 0x0, sizeof(buf));
        dumpc = rnp_hexdump(ARRAY_ELEMENT(pgp->pkts, pkt).s.data,
                            MIN((sizeof(buf) / 80) * 16, ARRAY_ELEMENT(pgp->pkts, pkt).s.size),
                            buf,
                            sizeof(buf));
        n = snprintf(&(*data)[cc],
                     alloc - cc,
                     "[%zu] off %zu, len %zu, tag %u, %s\n%.*s",
                     pkt,
                     ARRAY_ELEMENT(pgp->pkts, pkt).offset,
                     ARRAY_ELEMENT(pgp->pkts, pkt).s.size,
                     ARRAY_ELEMENT(pgp->pkts, pkt).tag,
                     get_packet_type(ARRAY_ELEMENT(pgp->pkts, pkt).tag),
                     (int) dumpc,
                     buf);
        cc += n;
    }
    return cc;
}<|MERGE_RESOLUTION|>--- conflicted
+++ resolved
@@ -2168,197 +2168,6 @@
 }
 
 /* read public key from the ssh pubkey file */
-<<<<<<< HEAD
-static __printflike(3, 4) int
-read_ssh_file(pgpv_t *pgp, pgpv_primarykey_t *primary, const char *fmt, ...)
-{
-	pgpv_signed_userid_t  userid;
-	pgpv_pubkey_t        *pubkey;
-	struct stat           st;
-	bufgap_t              bg;
-	uint32_t              len;
-	int64_t               off;
-	va_list               args;
-	char                 *space;
-	char                 *buf;
-	char                 *bin;
-	int                   ok;
-	int                   cc;
-	char                  hostname[_POSIX_HOST_NAME_MAX + 1];
-	char                  owner_uri[_POSIX_LOGIN_NAME_MAX + sizeof(hostname) + 1];
-	char                  f[1024];
-
-	USE_ARG(pgp);
-	memset(primary, 0x0, sizeof(*primary));
-	memset(&bg, 0x0, sizeof(bg));
-	va_start(args, fmt);
-	vsnprintf(f, sizeof(f), fmt, args);
-	va_end(args);
-
-	if (! bufgap_open(&bg, f)) {
-		fprintf(stderr, "bufgap_open: can't open '%s'\n", f);
-		return 0;
-	}
-
-	stat(f, &st);
-
-	if ((buf = calloc(1, (size_t) st.st_size)) == NULL) {
-		fprintf(stderr, "cannot calloc %zu bytes for '%s'\n",
-				(size_t) st.st_size, f);
-		bufgap_close(&bg);
-		return 0;
-	}
-
-	if ((bin = calloc(1, (size_t) st.st_size)) == NULL) {
-		fprintf(stderr, "cannot calloc %zu bytes for '%s'\n",
-				(size_t) st.st_size, f);
-		free((void *) buf);
-		bufgap_close(&bg);
-		return 0;
-	}
-
-	/* move past ascii type of key */
-	while (bufgap_peek(&bg, 0) != ' ' &&
-			! bufgap_seek(&bg, 1, BGFromHere, BGByte)) {
-		fprintf(stderr, "bad key file '%s'\n", f);
-		free((void *) buf);
-		bufgap_close(&bg);
-		return 0;
-	}
-
-	if (! bufgap_seek(&bg, 1, BGFromHere, BGByte)) {
-		fprintf(stderr, "bad key file '%s'\n", f);
-		free((void *) buf);
-		bufgap_close(&bg);
-		return 0;
-	}
-
-	off = bufgap_tell(&bg, BGFromBOF, BGByte);
-
-	if (bufgap_size(&bg, BGByte) - off < 10) {
-		fprintf(stderr, "bad key file '%s'\n", f);
-		free((void *) buf);
-		bufgap_close(&bg);
-		return 0;
-	}
-
-	/* convert from base64 to binary */
-	cc = bufgap_getbin(&bg, buf, (size_t) bg.bcc);
-	if ((space = strchr(buf, ' ')) != NULL)
-		cc = (int)(space - buf);
-
-	cc = frombase64(bin, buf, (size_t)cc, 0);
-	bufgap_delete(&bg, (uint64_t) bufgap_tell(&bg, BGFromEOF, BGByte));
-	bufgap_insert(&bg, bin, cc);
-	bufgap_seek(&bg, off, BGFromBOF, BGByte);
-
-	/* get the type of key */
-	bufgap_getbin(&bg, &len, sizeof(len));
-	len = pgp_ntoh32(len);
-	if (len >= st.st_size) {
-		fprintf(stderr, "bad public key file '%s'\n", f);
-		return 0;
-	}
-
-	bufgap_seek(&bg, sizeof(len), BGFromHere, BGByte);
-	bufgap_getbin(&bg, buf, len);
-	bufgap_seek(&bg, len, BGFromHere, BGByte);
-
-	pubkey = &primary->primary;
-	pubkey->hashalg = PGP_HASH_SHA256;
-	pubkey->version = 4;
-	pubkey->birth = 0; /* gets fixed up later */
-
-	/* get key type */
-	ok = 1;
-	switch (pubkey->keyalg = findstr(pkatypes, buf)) {
-	case PUBKEY_RSA_ENCRYPT_OR_SIGN:
-	case PUBKEY_RSA_SIGN:
-		if (getbignum(&pubkey->bn[RSA_E], &bg, buf, "RSA E") < 0 || \
-		    getbignum(&pubkey->bn[RSA_N], &bg, buf, "RSA N") < 0) {
-			fprintf(stderr, "bad public key file '%s'\n", f);
-			return 0;
-		}
-		break;
-	case PUBKEY_DSA:
-		if (getbignum(&pubkey->bn[DSA_P], &bg, buf, "DSA P") < 0 || \
-		    getbignum(&pubkey->bn[DSA_Q], &bg, buf, "DSA Q") < 0 || \
-		    getbignum(&pubkey->bn[DSA_G], &bg, buf, "DSA G") < 0 || \
-		    getbignum(&pubkey->bn[DSA_Y], &bg, buf, "DSA Y") < 0) {
-			fprintf(stderr, "bad public key file '%s'\n", f);
-			return 0;
-		}
-		break;
-	default:
-		fprintf(stderr, "Unrecognised pubkey type %d for '%s'\n",
-				pubkey->keyalg, f);
-		ok = 0;
-		break;
-	}
-
-	/* check for stragglers */
-	if (ok && bufgap_tell(&bg, BGFromEOF, BGByte) > 0) {
-		printf("%"PRIi64" bytes left\n", bufgap_tell(&bg, BGFromEOF, BGByte));
-		printf("[%s]\n", bufgap_getstr(&bg));
-		ok = 0;
-	}
-
-	if (ok) {
-		memset(&userid, 0x0, sizeof(userid));
-
-		gethostname(hostname, sizeof(hostname));
-		if (strlen(space + 1) - 1 == 0) {
-			snprintf(owner_uri, sizeof(owner_uri), "root@%s",
-					hostname);
-		} else {
-			snprintf(owner_uri, sizeof(owner_uri), "%.*s",
-				(int) strlen(space + 1) - 1, space + 1);
-		}
-
-		/* XXX: This assumes that the public key will always use
-		 *      SHA-1.
-		 */
-		calc_keyid(pubkey, "sha1");
-
-		/* XXX: This function needs to be broken up so that this
-		 *      bubble scope can be popped.
-		 */
-		{
-			/* The total size will be the maximum size of the
-			 * component fields plus 64 bytes for any extra
-			 * formatting.
-			 */
-			static const size_t buffer_size =
-					sizeof(hostname) + sizeof(owner_uri) +
-					sizeof(f) + 64;
-
-			char *buffer = (char *) malloc(buffer_size);
-
-			if (buffer == NULL) {
-				fputs("failed to allocate buffer: "
-						"insufficient memory\n", stderr);
-				free((void *) bin);
-				free((void *) buf);
-				bufgap_close(&bg);
-				return 0;
-			}
-			userid.userid.size = snprintf(
-					buffer, buffer_size,
-					"%s (%s) <%s>",
-					hostname, f, owner_uri);
-			userid.userid.data = (uint8_t *) buffer;
-		}
-
-		ARRAY_APPEND(primary->signed_userids, userid);
-		primary->fmtsize = estimate_primarykey_size(primary) + 1024;
-	}
-
-	free((void *) bin);
-	free((void *) buf);
-	bufgap_close(&bg);
-
-	return ok;
-=======
 static __printflike(3, 4) int read_ssh_file(pgpv_t *pgp,
                                             pgpv_primarykey_t *primary,
                                             const char *       fmt,
@@ -2543,7 +2352,6 @@
     bufgap_close(&bg);
 
     return ok;
->>>>>>> 54956643
 }
 
 /* parse memory according to "op" */
