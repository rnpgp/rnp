/*
 * Copyright (c) 2017, [Ribose Inc](https://www.ribose.com).
 * Copyright (c) 2009 The NetBSD Foundation, Inc.
 * All rights reserved.
 *
 * This code is originally derived from software contributed to
 * The NetBSD Foundation by Alistair Crooks (agc@netbsd.org), and
 * carried further by Ribose Inc (https://www.ribose.com).
 *
 * Redistribution and use in source and binary forms, with or without
 * modification, are permitted provided that the following conditions
 * are met:
 * 1. Redistributions of source code must retain the above copyright
 *    notice, this list of conditions and the following disclaimer.
 * 2. Redistributions in binary form must reproduce the above copyright
 *    notice, this list of conditions and the following disclaimer in the
 *    documentation and/or other materials provided with the distribution.
 *
 * THIS SOFTWARE IS PROVIDED BY THE NETBSD FOUNDATION, INC. AND CONTRIBUTORS
 * ``AS IS'' AND ANY EXPRESS OR IMPLIED WARRANTIES, INCLUDING, BUT NOT LIMITED
 * TO, THE IMPLIED WARRANTIES OF MERCHANTABILITY AND FITNESS FOR A PARTICULAR
 * PURPOSE ARE DISCLAIMED.  IN NO EVENT SHALL THE FOUNDATION OR CONTRIBUTORS
 * BE LIABLE FOR ANY DIRECT, INDIRECT, INCIDENTAL, SPECIAL, EXEMPLARY, OR
 * CONSEQUENTIAL DAMAGES (INCLUDING, BUT NOT LIMITED TO, PROCUREMENT OF
 * SUBSTITUTE GOODS OR SERVICES; LOSS OF USE, DATA, OR PROFITS; OR BUSINESS
 * INTERRUPTION) HOWEVER CAUSED AND ON ANY THEORY OF LIABILITY, WHETHER IN
 * CONTRACT, STRICT LIABILITY, OR TORT (INCLUDING NEGLIGENCE OR OTHERWISE)
 * ARISING IN ANY WAY OUT OF THE USE OF THIS SOFTWARE, EVEN IF ADVISED OF THE
 * POSSIBILITY OF SUCH DAMAGE.
 */
/* Command line program to perform rnp operations */
#include <getopt.h>
#include <regex.h>
#include <string.h>

#include "rnp.h"
#include "crypto.h"
#include "../common/constants.h"
<<<<<<< HEAD
#include "../rnp/rnpcfg.h"
=======
#include "rnpkeys.h"
>>>>>>> c09f2707

#define DEFAULT_HASH_ALG "SHA256"

extern char *__progname;

<<<<<<< HEAD
static const char *usage = "--help OR\n"
                           "\t--export-key [options] OR\n"
                           "\t--find-key [options] OR\n"
                           "\t--generate-key [options] OR\n"
                           "\t--import-key [options] OR\n"
                           "\t--list-keys [options] OR\n"
                           "\t--list-sigs [options] OR\n"
                           "\t--trusted-keys [options] OR\n"
                           "\t--get-key keyid [options] OR\n"
                           "\t--version\n"
                           "where options are:\n"
                           "\t[--cipher=<cipher name>] AND/OR\n"
                           "\t[--coredumps] AND/OR\n"
                           "\t[--expert] AND/OR\n"
                           "\t[--hash=<hash alg>] AND/OR\n"
                           "\t[--homedir=<homedir>] AND/OR\n"
                           "\t[--keyring=<keyring>] AND/OR\n"
                           "\t[--keystore-format=<format>] AND/OR\n"
                           "\t[--userid=<userid>] AND/OR\n"
                           "\t[--verbose]\n";

enum optdefs {
    /* commands */
    CMD_LIST_KEYS = 260,
    CMD_LIST_SIGS,
    CMD_FIND_KEY,
    CMD_EXPORT_KEY,
    CMD_IMPORT_KEY,
    CMD_GENERATE_KEY,
    CMD_VERSION,
    CMD_HELP,
    CMD_GET_KEY,
    CMD_TRUSTED_KEYS,

    /* options */
    OPT_SSHKEYS,
    OPT_KEYRING,
    OPT_KEY_STORE_FORMAT,
    OPT_USERID,
    OPT_HOMEDIR,
    OPT_NUMBITS,
    OPT_HASH_ALG,
    OPT_VERBOSE,
    OPT_COREDUMPS,
    OPT_PASSWDFD,
    OPT_RESULTS,
    OPT_SSHKEYFILE,
    OPT_CIPHER,
    OPT_FORMAT,
    OPT_EXPERT,

    /* debug */
    OPT_DEBUG
};

#define EXIT_ERROR 2

static struct option options[] = {
=======
const char *usage = "--help OR\n"
                    "\t--export-key [options] OR\n"
                    "\t--find-key [options] OR\n"
                    "\t--generate-key [options] OR\n"
                    "\t--import-key [options] OR\n"
                    "\t--list-keys [options] OR\n"
                    "\t--list-sigs [options] OR\n"
                    "\t--trusted-keys [options] OR\n"
                    "\t--get-key keyid [options] OR\n"
                    "\t--version\n"
                    "where options are:\n"
                    "\t[--cipher=<cipher name>] AND/OR\n"
                    "\t[--coredumps] AND/OR\n"
                    "\t[--expert] AND/OR\n"
                    "\t[--hash=<hash alg>] AND/OR\n"
                    "\t[--homedir=<homedir>] AND/OR\n"
                    "\t[--keyring=<keyring>] AND/OR\n"
                    "\t[--keystore-format=<format>] AND/OR\n"
                    "\t[--userid=<userid>] AND/OR\n"
                    "\t[--verbose]\n";

struct option options[] = {
>>>>>>> c09f2707
  /* key-management commands */
  {"list-keys", no_argument, NULL, CMD_LIST_KEYS},
  {"list-sigs", no_argument, NULL, CMD_LIST_SIGS},
  {"find-key", optional_argument, NULL, CMD_FIND_KEY},
  {"export", no_argument, NULL, CMD_EXPORT_KEY},
  {"export-key", no_argument, NULL, CMD_EXPORT_KEY},
  {"import", no_argument, NULL, CMD_IMPORT_KEY},
  {"import-key", no_argument, NULL, CMD_IMPORT_KEY},
  {"gen", optional_argument, NULL, CMD_GENERATE_KEY},
  {"gen-key", optional_argument, NULL, CMD_GENERATE_KEY},
  {"generate", optional_argument, NULL, CMD_GENERATE_KEY},
  {"generate-key", optional_argument, NULL, CMD_GENERATE_KEY},
  {"get-key", no_argument, NULL, CMD_GET_KEY},
  {"trusted-keys", optional_argument, NULL, CMD_TRUSTED_KEYS},
  {"trusted", optional_argument, NULL, CMD_TRUSTED_KEYS},
  /* debugging commands */
  {"help", no_argument, NULL, CMD_HELP},
  {"version", no_argument, NULL, CMD_VERSION},
  {"debug", required_argument, NULL, OPT_DEBUG},
  /* options */
  {"coredumps", no_argument, NULL, OPT_COREDUMPS},
  {"keyring", required_argument, NULL, OPT_KEYRING},
  {"keystore-format", required_argument, NULL, OPT_KEY_STORE_FORMAT},
  {"userid", required_argument, NULL, OPT_USERID},
  {"format", required_argument, NULL, OPT_FORMAT},
  {"hash-alg", required_argument, NULL, OPT_HASH_ALG},
  {"hash", required_argument, NULL, OPT_HASH_ALG},
  {"algorithm", required_argument, NULL, OPT_HASH_ALG},
  {"home", required_argument, NULL, OPT_HOMEDIR},
  {"homedir", required_argument, NULL, OPT_HOMEDIR},
  {"numbits", required_argument, NULL, OPT_NUMBITS},
  {"ssh", no_argument, NULL, OPT_SSHKEYS},
  {"ssh-keys", no_argument, NULL, OPT_SSHKEYS},
  {"sshkeyfile", required_argument, NULL, OPT_SSHKEYFILE},
  {"verbose", no_argument, NULL, OPT_VERBOSE},
  {"pass-fd", required_argument, NULL, OPT_PASSWDFD},
  {"results", required_argument, NULL, OPT_RESULTS},
  {"cipher", required_argument, NULL, OPT_CIPHER},
  {"expert", no_argument, NULL, OPT_EXPERT},
  {NULL, 0, NULL, 0},
};

static void
adjust_key_params(rnp_keygen_desc_t *key_desc, const char *hash_str, const char *symalg_str)
{
    switch (key_desc->key_alg) {
    case PGP_PKA_ECDSA:
    case PGP_PKA_ECDH:
        key_desc->hash_alg = hash_str ? pgp_str_to_hash_alg(hash_str) :
                                        (key_desc->ecc.curve == PGP_CURVE_NIST_P_256) ?
                                        PGP_HASH_SHA256 :
                                        (key_desc->ecc.curve == PGP_CURVE_NIST_P_384) ?
                                        PGP_HASH_SHA384 :
                                        /*PGP_CURVE_NIST_P_521*/ PGP_HASH_SHA512;
        break;
    default:
        key_desc->hash_alg = hash_str ? pgp_str_to_hash_alg(hash_str) : PGP_HASH_SHA1;
    }

    key_desc->sym_alg = pgp_str_to_cipher(symalg_str);
}

/* match keys, decoding from json if we do find any */
static int
match_keys(rnp_cfg_t *cfg, rnp_t *rnp, FILE *fp, char *f, const int psigs)
{
    char *json = NULL;
    int   idc;

    if (f == NULL) {
        if (!rnp_list_keys_json(rnp, &json, psigs)) {
            return 0;
        }
    } else {
        if (rnp_match_keys_json(rnp, &json, f, rnp_cfg_get(cfg, CFG_KEYFORMAT), psigs) == 0) {
            return 0;
        }
    }
    idc = rnp_format_json(fp, json, psigs);
    /* clean up */
    free(json);
    return idc;
}

void
print_praise(void)
{
    (void) fprintf(stderr,
                   "%s\nAll bug reports, praise and chocolate, please, to:\n%s\n",
                   rnp_get_info("version"),
                   rnp_get_info("maintainer"));
}

/* print a usage message */
void
print_usage(const char *usagemsg)
{
    print_praise();
    (void) fprintf(stderr, "Usage: %s %s", __progname, usagemsg);
}

/* do a command once for a specified file 'f' */
<<<<<<< HEAD
static int
rnp_cmd(rnp_cfg_t *cfg, rnp_t *rnp, int cmd, char *f)
=======
int
rnp_cmd(rnp_t *rnp, prog_t *p, char *f)
>>>>>>> c09f2707
{
    const char *key;
    char *      s;

    switch (cmd) {
    case CMD_LIST_KEYS:
    case CMD_LIST_SIGS:
        return match_keys(cfg, rnp, stdout, f, cmd == CMD_LIST_SIGS);
    case CMD_FIND_KEY:
        if ((key = f) == NULL) {
            key = rnp_cfg_get(cfg, CFG_USERID);
        }
        return rnp_find_key(rnp, key);
    case CMD_EXPORT_KEY:
        if ((key = f) == NULL) {
            key = rnp_cfg_get(cfg, CFG_USERID);
        }
        if (key) {
            if ((s = rnp_export_key(rnp, key)) != NULL) {
                printf("%s", s);
                return RNP_OK;
            }
        }
        (void) fprintf(stderr, "key '%s' not found\n", f);
        return 0;
    case CMD_IMPORT_KEY:
        if (f == NULL) {
            (void) fprintf(stderr, "import file isn't specified\n");
            return 0;
        }
        return rnp_import_key(rnp, f);
    case CMD_GENERATE_KEY:
        key = f ? f : rnp_cfg_get(cfg, CFG_USERID);
        rnp_keygen_desc_t *key_desc = &rnp->action.generate_key_ctx;
<<<<<<< HEAD
        if (rnp_cfg_getint(cfg, CFG_EXPERT)) {
            (void) rnp_generate_key_expert_mode(rnp);
=======

        if ((findvar(rnp, "expert") > 0) && (rnp_generate_key_expert_mode(rnp) != PGP_E_OK)) {
            (void) fprintf(stderr, "Critical error: Key generation failed\n");
            exit(EXIT_ERROR);
>>>>>>> c09f2707
        } else {
            key_desc->key_alg = PGP_PKA_RSA;
            key_desc->rsa.modulus_bit_len = rnp_cfg_getint(cfg, CFG_NUMBITS);
        }
<<<<<<< HEAD
        adjust_key_params(key_desc, rnp_cfg_get(cfg, CFG_HASH), rnp_cfg_get(cfg, CFG_CIPHER));
=======

        adjust_key_params(key_desc, rnp_getvar(rnp, "hash"), rnp_getvar(rnp, "cipher"));
>>>>>>> c09f2707
        return rnp_generate_key(rnp, key);
    case CMD_GET_KEY:
        key = rnp_get_key(rnp, f, rnp_cfg_get(cfg, CFG_KEYFORMAT));
        if (key) {
            printf("%s", key);
            return RNP_OK;
        }
        (void) fprintf(stderr, "key '%s' not found\n", f);
        return 0;
    case CMD_TRUSTED_KEYS:
        return rnp_match_pubkeys(rnp, f, stdout);
    case CMD_HELP:
    default:
        print_usage(usage);
        exit(EXIT_SUCCESS);
    }
}

/* set the option */
<<<<<<< HEAD
static int
setoption(rnp_cfg_t *cfg, int *cmd, int val, char *arg)
=======
int
setoption(rnp_t *rnp, prog_t *p, int val, char *arg)
>>>>>>> c09f2707
{
    switch (val) {
    case OPT_COREDUMPS:
        rnp_cfg_setint(cfg, CFG_COREDUMPS, 1);
        break;
    case CMD_GENERATE_KEY:
        rnp_cfg_setint(cfg, CFG_NEEDSSECKEY, 1);
        *cmd = val;
        break;
    case OPT_EXPERT:
        rnp_cfg_setint(cfg, CFG_EXPERT, 1);
        break;
    case CMD_LIST_KEYS:
    case CMD_LIST_SIGS:
    case CMD_FIND_KEY:
    case CMD_EXPORT_KEY:
    case CMD_IMPORT_KEY:
    case CMD_GET_KEY:
    case CMD_TRUSTED_KEYS:
    case CMD_HELP:
        *cmd = val;
        break;
    case CMD_VERSION:
        print_praise();
        exit(EXIT_SUCCESS);
    /* options */
    case OPT_SSHKEYS:
        rnp_cfg_set(cfg, CFG_KEYSTOREFMT, CFG_KEYSTORE_SSH);
        break;
    case OPT_KEYRING:
        if (arg == NULL) {
            (void) fprintf(stderr, "No keyring argument provided\n");
            exit(EXIT_ERROR);
        }
        rnp_cfg_set(cfg, CFG_KEYRING, arg);
        break;
    case OPT_KEY_STORE_FORMAT:
        if (arg == NULL) {
            (void) fprintf(stderr, "No keyring format argument provided\n");
            exit(EXIT_ERROR);
        }
        rnp_cfg_set(cfg, CFG_KEYSTOREFMT, arg);
        break;
    case OPT_USERID:
        if (arg == NULL) {
            (void) fprintf(stderr, "no userid argument provided\n");
            exit(EXIT_ERROR);
        }
        rnp_cfg_set(cfg, CFG_USERID, arg);
        break;
    case OPT_VERBOSE:
        rnp_cfg_setint(cfg, CFG_VERBOSE, rnp_cfg_getint(cfg, CFG_VERBOSE) + 1);
        break;
    case OPT_HOMEDIR:
        if (arg == NULL) {
            (void) fprintf(stderr, "no home directory argument provided\n");
            exit(EXIT_ERROR);
        }
        rnp_cfg_set(cfg, CFG_HOMEDIR, arg);
        break;
    case OPT_NUMBITS:
        if (arg == NULL) {
            (void) fprintf(stderr, "no number of bits argument provided\n");
            exit(EXIT_ERROR);
        }
        rnp_cfg_setint(cfg, CFG_NUMBITS, atoi(arg));
        break;
    case OPT_HASH_ALG:
        if (arg == NULL) {
            (void) fprintf(stderr, "No hash algorithm argument provided\n");
            exit(EXIT_ERROR);
        }
        rnp_cfg_set(cfg, CFG_HASH, arg);
        break;
    case OPT_PASSWDFD:
        if (arg == NULL) {
            (void) fprintf(stderr, "no pass-fd argument provided\n");
            exit(EXIT_ERROR);
        }
        rnp_cfg_set(cfg, CFG_PASSFD, arg);
        break;
    case OPT_RESULTS:
        if (arg == NULL) {
            (void) fprintf(stderr, "No output filename argument provided\n");
            exit(EXIT_ERROR);
        }
        rnp_cfg_set(cfg, CFG_IO_RESS, arg);
        break;
    case OPT_SSHKEYFILE:
        rnp_cfg_set(cfg, CFG_KEYSTOREFMT, CFG_KEYSTORE_SSH);
        rnp_cfg_set(cfg, CFG_SSHKEYFILE, arg);
        break;
    case OPT_FORMAT:
        rnp_cfg_set(cfg, CFG_KEYFORMAT, arg);
        break;
    case OPT_CIPHER:
        rnp_cfg_set(cfg, CFG_CIPHER, arg);
        break;
    case OPT_DEBUG:
        rnp_set_debug(arg);
        break;
    default:
        *cmd = CMD_HELP;
        break;
    }
    return RNP_OK;
}

/* we have -o option=value -- parse, and process */
<<<<<<< HEAD
static int
parse_option(rnp_cfg_t *cfg, int *cmd, const char *s)
=======
int
parse_option(rnp_t *rnp, prog_t *p, const char *s)
>>>>>>> c09f2707
{
    static regex_t opt;
    struct option *op;
    static int     compiled;
    regmatch_t     matches[10];
    char           option[128];
    char           value[128];

    if (!compiled) {
        compiled = 1;
        (void) regcomp(&opt, "([^=]{1,128})(=(.*))?", REG_EXTENDED);
    }
    if (regexec(&opt, s, 10, matches, 0) == 0) {
        (void) snprintf(option,
                        sizeof(option),
                        "%.*s",
                        (int) (matches[1].rm_eo - matches[1].rm_so),
                        &s[matches[1].rm_so]);
        if (matches[2].rm_so > 0) {
            (void) snprintf(value,
                            sizeof(value),
                            "%.*s",
                            (int) (matches[3].rm_eo - matches[3].rm_so),
                            &s[matches[3].rm_so]);
        } else {
            value[0] = 0x0;
        }
        for (op = options; op->name; op++) {
            if (strcmp(op->name, option) == 0) {
                return setoption(cfg, cmd, op->val, value);
            }
        }
    }
    return 0;
<<<<<<< HEAD
}

int
main(int argc, char **argv)
{
    rnp_t        rnp;
    rnp_cfg_t    cfg;
    rnp_params_t rnp_params;
    int          cmd;
    int          optindex;
    int          ret;
    int          ch;
    int          i;

    if (argc < 2) {
        print_usage(usage);
        exit(EXIT_ERROR);
    }

    memset(&rnp, '\0', sizeof(rnp));
    memset(&rnp_params, '\0', sizeof(rnp_params));

    if (!rnp_cfg_init(&cfg)) {
        fputs("fatal: cannot initialise cfg\n", stderr);
        return EXIT_ERROR;
    }

    rnp_cfg_load_defaults(&cfg);
    rnp_cfg_setint(&cfg, CFG_NUMBITS, DEFAULT_RSA_NUMBITS);
    rnp_cfg_set(&cfg, CFG_IO_RESS, "<stdout>");
    rnp_cfg_set(&cfg, CFG_KEYFORMAT, "human");

    optindex = 0;

    while ((ch = getopt_long(argc, argv, "S:Vglo:s", options, &optindex)) != -1) {
        if (ch >= CMD_LIST_KEYS) {
            /* getopt_long returns 0 for long options */
            if (!setoption(&cfg, &cmd, options[optindex].val, optarg))
                fprintf(stderr, "Bad setoption result %d\n", ch);
        } else {
            switch (ch) {
            case 'S':
                rnp_cfg_set(&cfg, CFG_KEYSTOREFMT, CFG_KEYSTORE_SSH);
                rnp_cfg_set(&cfg, CFG_SSHKEYFILE, optarg);
                break;
            case 'V':
                print_praise();
                exit(EXIT_SUCCESS);
            case 'g':
                cmd = CMD_GENERATE_KEY;
                break;
            case 'l':
                cmd = CMD_LIST_KEYS;
                break;
            case 'o':
                if (!parse_option(&cfg, &cmd, optarg)) {
                    (void) fprintf(stderr, "Bad parse_option\n");
                }
                break;
            case 's':
                cmd = CMD_LIST_SIGS;
                break;
            default:
                cmd = CMD_HELP;
                break;
            }
        }
    }

    rnp_params_init(&rnp_params);
    if (!rnp_cfg_apply(&cfg, &rnp_params)) {
        fputs("fatal: cannot apply configuration\n", stderr);
        return EXIT_ERROR;
    }

    if (!rnp_init(&rnp, &rnp_params)) {
        fputs("fatal: failed to initialize rnpkeys\n", stderr);
        return EXIT_ERROR;
    }

    rnp_params_free(&rnp_params);

    if (!rnp_key_store_load_keys(&rnp, 1)) {
        /* Keys mightn't loaded if this is a key generation step. */
        if (cmd != CMD_GENERATE_KEY) {
            fputs("fatal: failed to load keys\n", stderr);
            return EXIT_ERROR;
        }
    }

    /* now do the required action for each of the command line args */
    ret = EXIT_SUCCESS;
    if (optind == argc) {
        if (!rnp_cmd(&cfg, &rnp, cmd, NULL))
            ret = EXIT_FAILURE;
    } else {
        for (i = optind; i < argc; i++) {
            if (!rnp_cmd(&cfg, &rnp, cmd, argv[i]))
                ret = EXIT_FAILURE;
        }
    }
    rnp_end(&rnp);

    return ret;
=======
>>>>>>> c09f2707
}<|MERGE_RESOLUTION|>--- conflicted
+++ resolved
@@ -29,83 +29,20 @@
  * POSSIBILITY OF SUCH DAMAGE.
  */
 /* Command line program to perform rnp operations */
+
 #include <getopt.h>
 #include <regex.h>
 #include <string.h>
-
 #include "rnp.h"
 #include "crypto.h"
 #include "../common/constants.h"
-<<<<<<< HEAD
 #include "../rnp/rnpcfg.h"
-=======
 #include "rnpkeys.h"
->>>>>>> c09f2707
 
 #define DEFAULT_HASH_ALG "SHA256"
 
 extern char *__progname;
 
-<<<<<<< HEAD
-static const char *usage = "--help OR\n"
-                           "\t--export-key [options] OR\n"
-                           "\t--find-key [options] OR\n"
-                           "\t--generate-key [options] OR\n"
-                           "\t--import-key [options] OR\n"
-                           "\t--list-keys [options] OR\n"
-                           "\t--list-sigs [options] OR\n"
-                           "\t--trusted-keys [options] OR\n"
-                           "\t--get-key keyid [options] OR\n"
-                           "\t--version\n"
-                           "where options are:\n"
-                           "\t[--cipher=<cipher name>] AND/OR\n"
-                           "\t[--coredumps] AND/OR\n"
-                           "\t[--expert] AND/OR\n"
-                           "\t[--hash=<hash alg>] AND/OR\n"
-                           "\t[--homedir=<homedir>] AND/OR\n"
-                           "\t[--keyring=<keyring>] AND/OR\n"
-                           "\t[--keystore-format=<format>] AND/OR\n"
-                           "\t[--userid=<userid>] AND/OR\n"
-                           "\t[--verbose]\n";
-
-enum optdefs {
-    /* commands */
-    CMD_LIST_KEYS = 260,
-    CMD_LIST_SIGS,
-    CMD_FIND_KEY,
-    CMD_EXPORT_KEY,
-    CMD_IMPORT_KEY,
-    CMD_GENERATE_KEY,
-    CMD_VERSION,
-    CMD_HELP,
-    CMD_GET_KEY,
-    CMD_TRUSTED_KEYS,
-
-    /* options */
-    OPT_SSHKEYS,
-    OPT_KEYRING,
-    OPT_KEY_STORE_FORMAT,
-    OPT_USERID,
-    OPT_HOMEDIR,
-    OPT_NUMBITS,
-    OPT_HASH_ALG,
-    OPT_VERBOSE,
-    OPT_COREDUMPS,
-    OPT_PASSWDFD,
-    OPT_RESULTS,
-    OPT_SSHKEYFILE,
-    OPT_CIPHER,
-    OPT_FORMAT,
-    OPT_EXPERT,
-
-    /* debug */
-    OPT_DEBUG
-};
-
-#define EXIT_ERROR 2
-
-static struct option options[] = {
-=======
 const char *usage = "--help OR\n"
                     "\t--export-key [options] OR\n"
                     "\t--find-key [options] OR\n"
@@ -128,7 +65,6 @@
                     "\t[--verbose]\n";
 
 struct option options[] = {
->>>>>>> c09f2707
   /* key-management commands */
   {"list-keys", no_argument, NULL, CMD_LIST_KEYS},
   {"list-sigs", no_argument, NULL, CMD_LIST_SIGS},
@@ -231,13 +167,8 @@
 }
 
 /* do a command once for a specified file 'f' */
-<<<<<<< HEAD
-static int
+int
 rnp_cmd(rnp_cfg_t *cfg, rnp_t *rnp, int cmd, char *f)
-=======
-int
-rnp_cmd(rnp_t *rnp, prog_t *p, char *f)
->>>>>>> c09f2707
 {
     const char *key;
     char *      s;
@@ -272,25 +203,16 @@
     case CMD_GENERATE_KEY:
         key = f ? f : rnp_cfg_get(cfg, CFG_USERID);
         rnp_keygen_desc_t *key_desc = &rnp->action.generate_key_ctx;
-<<<<<<< HEAD
-        if (rnp_cfg_getint(cfg, CFG_EXPERT)) {
-            (void) rnp_generate_key_expert_mode(rnp);
-=======
-
-        if ((findvar(rnp, "expert") > 0) && (rnp_generate_key_expert_mode(rnp) != PGP_E_OK)) {
+
+        if (rnp_cfg_getint(cfg, CFG_EXPERT) &&
+            (rnp_generate_key_expert_mode(rnp) != PGP_E_OK)) {
             (void) fprintf(stderr, "Critical error: Key generation failed\n");
             exit(EXIT_ERROR);
->>>>>>> c09f2707
         } else {
             key_desc->key_alg = PGP_PKA_RSA;
             key_desc->rsa.modulus_bit_len = rnp_cfg_getint(cfg, CFG_NUMBITS);
         }
-<<<<<<< HEAD
         adjust_key_params(key_desc, rnp_cfg_get(cfg, CFG_HASH), rnp_cfg_get(cfg, CFG_CIPHER));
-=======
-
-        adjust_key_params(key_desc, rnp_getvar(rnp, "hash"), rnp_getvar(rnp, "cipher"));
->>>>>>> c09f2707
         return rnp_generate_key(rnp, key);
     case CMD_GET_KEY:
         key = rnp_get_key(rnp, f, rnp_cfg_get(cfg, CFG_KEYFORMAT));
@@ -310,13 +232,8 @@
 }
 
 /* set the option */
-<<<<<<< HEAD
-static int
+int
 setoption(rnp_cfg_t *cfg, int *cmd, int val, char *arg)
-=======
-int
-setoption(rnp_t *rnp, prog_t *p, int val, char *arg)
->>>>>>> c09f2707
 {
     switch (val) {
     case OPT_COREDUMPS:
@@ -426,13 +343,8 @@
 }
 
 /* we have -o option=value -- parse, and process */
-<<<<<<< HEAD
-static int
+int
 parse_option(rnp_cfg_t *cfg, int *cmd, const char *s)
-=======
-int
-parse_option(rnp_t *rnp, prog_t *p, const char *s)
->>>>>>> c09f2707
 {
     static regex_t opt;
     struct option *op;
@@ -467,111 +379,4 @@
         }
     }
     return 0;
-<<<<<<< HEAD
-}
-
-int
-main(int argc, char **argv)
-{
-    rnp_t        rnp;
-    rnp_cfg_t    cfg;
-    rnp_params_t rnp_params;
-    int          cmd;
-    int          optindex;
-    int          ret;
-    int          ch;
-    int          i;
-
-    if (argc < 2) {
-        print_usage(usage);
-        exit(EXIT_ERROR);
-    }
-
-    memset(&rnp, '\0', sizeof(rnp));
-    memset(&rnp_params, '\0', sizeof(rnp_params));
-
-    if (!rnp_cfg_init(&cfg)) {
-        fputs("fatal: cannot initialise cfg\n", stderr);
-        return EXIT_ERROR;
-    }
-
-    rnp_cfg_load_defaults(&cfg);
-    rnp_cfg_setint(&cfg, CFG_NUMBITS, DEFAULT_RSA_NUMBITS);
-    rnp_cfg_set(&cfg, CFG_IO_RESS, "<stdout>");
-    rnp_cfg_set(&cfg, CFG_KEYFORMAT, "human");
-
-    optindex = 0;
-
-    while ((ch = getopt_long(argc, argv, "S:Vglo:s", options, &optindex)) != -1) {
-        if (ch >= CMD_LIST_KEYS) {
-            /* getopt_long returns 0 for long options */
-            if (!setoption(&cfg, &cmd, options[optindex].val, optarg))
-                fprintf(stderr, "Bad setoption result %d\n", ch);
-        } else {
-            switch (ch) {
-            case 'S':
-                rnp_cfg_set(&cfg, CFG_KEYSTOREFMT, CFG_KEYSTORE_SSH);
-                rnp_cfg_set(&cfg, CFG_SSHKEYFILE, optarg);
-                break;
-            case 'V':
-                print_praise();
-                exit(EXIT_SUCCESS);
-            case 'g':
-                cmd = CMD_GENERATE_KEY;
-                break;
-            case 'l':
-                cmd = CMD_LIST_KEYS;
-                break;
-            case 'o':
-                if (!parse_option(&cfg, &cmd, optarg)) {
-                    (void) fprintf(stderr, "Bad parse_option\n");
-                }
-                break;
-            case 's':
-                cmd = CMD_LIST_SIGS;
-                break;
-            default:
-                cmd = CMD_HELP;
-                break;
-            }
-        }
-    }
-
-    rnp_params_init(&rnp_params);
-    if (!rnp_cfg_apply(&cfg, &rnp_params)) {
-        fputs("fatal: cannot apply configuration\n", stderr);
-        return EXIT_ERROR;
-    }
-
-    if (!rnp_init(&rnp, &rnp_params)) {
-        fputs("fatal: failed to initialize rnpkeys\n", stderr);
-        return EXIT_ERROR;
-    }
-
-    rnp_params_free(&rnp_params);
-
-    if (!rnp_key_store_load_keys(&rnp, 1)) {
-        /* Keys mightn't loaded if this is a key generation step. */
-        if (cmd != CMD_GENERATE_KEY) {
-            fputs("fatal: failed to load keys\n", stderr);
-            return EXIT_ERROR;
-        }
-    }
-
-    /* now do the required action for each of the command line args */
-    ret = EXIT_SUCCESS;
-    if (optind == argc) {
-        if (!rnp_cmd(&cfg, &rnp, cmd, NULL))
-            ret = EXIT_FAILURE;
-    } else {
-        for (i = optind; i < argc; i++) {
-            if (!rnp_cmd(&cfg, &rnp, cmd, argv[i]))
-                ret = EXIT_FAILURE;
-        }
-    }
-    rnp_end(&rnp);
-
-    return ret;
-=======
->>>>>>> c09f2707
 }