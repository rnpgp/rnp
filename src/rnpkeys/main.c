--- conflicted
+++ resolved
@@ -35,13 +35,8 @@
 
 #include "rnp.h"
 #include "crypto.h"
-<<<<<<< HEAD
 #include "constants.h"
-#include "../rnp/rnpcfg.h"
-=======
-#include "../common/constants.h"
 #include "rnp/rnpcfg.h"
->>>>>>> 47262a26
 #include "rnpkeys.h"
 
 extern struct option options[];
@@ -104,19 +99,6 @@
         return EXIT_ERROR;
     }
 
-<<<<<<< HEAD
-    rnp_params_free(&rnp_params);
-
-    if (!rnp_key_store_load_keys(&rnp, true)) {
-        /* Keys mightn't loaded if this is a key generation step. */
-        if (cmd != CMD_GENERATE_KEY) {
-            fputs("fatal: failed to load keys\n", stderr);
-            return EXIT_ERROR;
-        }
-    }
-
-=======
->>>>>>> 47262a26
     /* now do the required action for each of the command line args */
     ret = EXIT_SUCCESS;
     if (optind == argc) {
