--- conflicted
+++ resolved
@@ -222,13 +222,8 @@
 }
 
 /* output the text to stdout */
-<<<<<<< HEAD
 static bool
-show_output(char *out, int size, const char *header)
-=======
-static int
 show_output(rnp_cfg_t *cfg, char *out, int size, const char *header)
->>>>>>> ab576305
 {
     int         cc;
     int         n;
@@ -275,12 +270,7 @@
         fputs("Short write\n", stderr);
         return false;
     }
-<<<<<<< HEAD
     return cc == size;
-=======
-
-    return cc == size ? RNP_OK : RNP_FAIL;
->>>>>>> ab576305
 }
 
 /* do a command once for a specified file 'f' */
@@ -294,12 +284,8 @@
     const char *userid = NULL;
     bool        ret = false;
     int         cc;
-<<<<<<< HEAD
     int         sz;
     bool        clearsign = (cmd == CMD_CLEARSIGN);
-=======
-    int         clearsign;
->>>>>>> ab576305
     rnp_ctx_t   ctx;
 
     /* checking userid for the upcoming operation */
@@ -333,13 +319,8 @@
 
         if (f == NULL) {
             cc = stdin_to_mem(cfg, &in, &out, &maxsize);
-<<<<<<< HEAD
             sz = rnp_encrypt_memory(&ctx, userid, in, cc, out, maxsize);
-            ret = show_output(out, sz, "Bad memory encryption");
-=======
-            ret = rnp_encrypt_memory(&ctx, userid, in, cc, out, maxsize);
-            ret = show_output(cfg, out, ret, "Bad memory encryption");
->>>>>>> ab576305
+            ret = show_output(cfg, out, sz, "Bad memory encryption");
         } else {
             ret = rnp_encrypt_file(&ctx, userid, f, rnp_cfg_get(cfg, CFG_OUTFILE)) == RNP_OK;
         }
@@ -347,13 +328,8 @@
     case CMD_DECRYPT:
         if (f == NULL) {
             cc = stdin_to_mem(cfg, &in, &out, &maxsize);
-<<<<<<< HEAD
             sz = rnp_decrypt_memory(&ctx, in, cc, out, maxsize);
-            ret = show_output(out, sz, "Bad memory decryption");
-=======
-            ret = rnp_decrypt_memory(&ctx, in, cc, out, maxsize);
-            ret = show_output(cfg, out, ret, "Bad memory decryption");
->>>>>>> ab576305
+            ret = show_output(cfg, out, sz, "Bad memory decryption");
         } else {
             ret = rnp_decrypt_file(&ctx, f, rnp_cfg_get(cfg, CFG_OUTFILE)) == RNP_OK;
         }
@@ -375,13 +351,8 @@
 
         if (f == NULL) {
             cc = stdin_to_mem(cfg, &in, &out, &maxsize);
-<<<<<<< HEAD
             sz = rnp_sign_memory(&ctx, userid, in, cc, out, maxsize, clearsign);
-            ret = show_output(out, sz, "Bad memory signature");
-=======
-            ret = rnp_sign_memory(&ctx, userid, in, cc, out, maxsize, clearsign);
-            ret = show_output(cfg, out, ret, "Bad memory signature");
->>>>>>> ab576305
+            ret = show_output(cfg, out, sz, "Bad memory signature");
         } else {
             ret = rnp_sign_file(&ctx,
                                 userid,
@@ -395,23 +366,13 @@
     case CMD_VERIFY_CAT:
         if (f == NULL) {
             cc = stdin_to_mem(cfg, &in, &out, &maxsize);
-<<<<<<< HEAD
             sz = rnp_verify_memory(&ctx,
                                    in,
                                    cc,
                                    (cmd == CMD_VERIFY_CAT) ? out : NULL,
                                    (cmd == CMD_VERIFY_CAT) ? maxsize : 0,
                                    ctx.armour);
-            ret = show_output(out, sz, "Bad memory verification");
-=======
-            ret = rnp_verify_memory(&ctx,
-                                    in,
-                                    cc,
-                                    (cmd == CMD_VERIFY_CAT) ? out : NULL,
-                                    (cmd == CMD_VERIFY_CAT) ? maxsize : 0,
-                                    ctx.armour);
-            ret = show_output(cfg, out, ret, "Bad memory verification");
->>>>>>> ab576305
+            ret = show_output(cfg, out, sz, "Bad memory verification");
         } else {
             outf = rnp_cfg_get(cfg, CFG_OUTFILE);
             ret = rnp_verify_file(
