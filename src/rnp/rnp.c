--- conflicted
+++ resolved
@@ -88,10 +88,9 @@
     CMD_HELP,
 
     /* options */
-<<<<<<< HEAD
     OPT_SSHKEYS,
     OPT_KEYRING,
-    OPT_KEYRING_FORMAT,
+    OPT_KEY_STORE_FORMAT,
     OPT_USERID,
     OPT_ARMOUR,
     OPT_HOMEDIR,
@@ -108,27 +107,6 @@
     OPT_BIRTHTIME,
     OPT_CIPHER,
     OPT_NUMTRIES,
-=======
-    SSHKEYS,
-    KEYRING,
-    KEY_STORE_FORMAT,
-    USERID,
-    ARMOUR,
-    HOMEDIR,
-    DETACHED,
-    HASH_ALG,
-    OUTPUT,
-    RESULTS,
-    VERBOSE,
-    COREDUMPS,
-    PASSWDFD,
-    SSHKEYFILE,
-    MAX_MEM_ALLOC,
-    DURATION,
-    BIRTHTIME,
-    CIPHER,
-    NUMTRIES,
->>>>>>> 8b25f5f4
 
     /* debug */
     OPT__DEBUG
@@ -157,13 +135,12 @@
   {"show-keys", no_argument, NULL, CMD_SHOW_KEYS},
   {"showkeys", no_argument, NULL, CMD_SHOW_KEYS},
   /* options */
-<<<<<<< HEAD
   {"ssh", no_argument, NULL, OPT_SSHKEYS},
   {"ssh-keys", no_argument, NULL, OPT_SSHKEYS},
   {"sshkeyfile", required_argument, NULL, OPT_SSHKEYFILE},
   {"coredumps", no_argument, NULL, OPT_COREDUMPS},
   {"keyring", required_argument, NULL, OPT_KEYRING},
-  {"keyring-format", required_argument, NULL, OPT_KEYRING_FORMAT},
+  {"keystore-format", required_argument, NULL, OPT_KEY_STORE_FORMAT},
   {"userid", required_argument, NULL, OPT_USERID},
   {"home", required_argument, NULL, OPT_HOMEDIR},
   {"homedir", required_argument, NULL, OPT_HOMEDIR},
@@ -192,42 +169,6 @@
   {"num-tries", required_argument, NULL, OPT_NUMTRIES},
   {"numtries", required_argument, NULL, OPT_NUMTRIES},
   {"attempts", required_argument, NULL, OPT_NUMTRIES},
-=======
-  {"ssh", no_argument, NULL, SSHKEYS},
-  {"ssh-keys", no_argument, NULL, SSHKEYS},
-  {"sshkeyfile", required_argument, NULL, SSHKEYFILE},
-  {"coredumps", no_argument, NULL, COREDUMPS},
-  {"keyring", required_argument, NULL, KEYRING},
-  {"keystore-format", required_argument, NULL, KEY_STORE_FORMAT},
-  {"userid", required_argument, NULL, USERID},
-  {"home", required_argument, NULL, HOMEDIR},
-  {"homedir", required_argument, NULL, HOMEDIR},
-  {"ascii", no_argument, NULL, ARMOUR},
-  {"armor", no_argument, NULL, ARMOUR},
-  {"armour", no_argument, NULL, ARMOUR},
-  {"detach", no_argument, NULL, DETACHED},
-  {"detached", no_argument, NULL, DETACHED},
-  {"hash-alg", required_argument, NULL, HASH_ALG},
-  {"hash", required_argument, NULL, HASH_ALG},
-  {"algorithm", required_argument, NULL, HASH_ALG},
-  {"verbose", no_argument, NULL, VERBOSE},
-  {"pass-fd", required_argument, NULL, PASSWDFD},
-  {"output", required_argument, NULL, OUTPUT},
-  {"results", required_argument, NULL, RESULTS},
-  {"maxmemalloc", required_argument, NULL, MAX_MEM_ALLOC},
-  {"max-mem", required_argument, NULL, MAX_MEM_ALLOC},
-  {"max-alloc", required_argument, NULL, MAX_MEM_ALLOC},
-  {"from", required_argument, NULL, BIRTHTIME},
-  {"birth", required_argument, NULL, BIRTHTIME},
-  {"birthtime", required_argument, NULL, BIRTHTIME},
-  {"creation", required_argument, NULL, BIRTHTIME},
-  {"duration", required_argument, NULL, DURATION},
-  {"expiry", required_argument, NULL, DURATION},
-  {"cipher", required_argument, NULL, CIPHER},
-  {"num-tries", required_argument, NULL, NUMTRIES},
-  {"numtries", required_argument, NULL, NUMTRIES},
-  {"attempts", required_argument, NULL, NUMTRIES},
->>>>>>> 8b25f5f4
   {NULL, 0, NULL, 0},
 };
 
@@ -467,13 +408,8 @@
         print_praise();
         exit(EXIT_SUCCESS);
     /* options */
-<<<<<<< HEAD
     case OPT_SSHKEYS:
-        rnp_cfg_set(cfg, CFG_KEYRINGFMT, CFG_KEYRING_SSH);
-=======
-    case SSHKEYS:
-        rnp_setvar(rnp, "key_store_format", "SSH");
->>>>>>> 8b25f5f4
+        rnp_cfg_set(cfg, CFG_KEYSTOREFMT, CFG_KEYSTORE_SSH);
         break;
     case OPT_KEYRING:
         if (arg == NULL) {
@@ -482,20 +418,12 @@
         }
         rnp_cfg_set(cfg, CFG_KEYRING, arg);
         break;
-<<<<<<< HEAD
-    case OPT_KEYRING_FORMAT:
-=======
-    case KEY_STORE_FORMAT:
->>>>>>> 8b25f5f4
+    case OPT_KEY_STORE_FORMAT:
         if (arg == NULL) {
             (void) fprintf(stderr, "No keyring format argument provided\n");
             exit(EXIT_ERROR);
         }
-<<<<<<< HEAD
-        rnp_cfg_set(cfg, CFG_KEYRINGFMT, arg);
-=======
-        rnp_setvar(rnp, "key_store_format", arg);
->>>>>>> 8b25f5f4
+        rnp_cfg_set(cfg, CFG_KEYSTOREFMT, arg);
         break;
     case OPT_USERID:
         if (arg == NULL) {
@@ -549,15 +477,9 @@
         }
         rnp_cfg_set(cfg, CFG_RESULTS, arg);
         break;
-<<<<<<< HEAD
     case OPT_SSHKEYFILE:
-        rnp_cfg_set(cfg, CFG_KEYRINGFMT, CFG_KEYRING_SSH);
+        rnp_cfg_set(cfg, CFG_KEYSTOREFMT, CFG_KEYSTORE_SSH);
         rnp_cfg_set(cfg, CFG_SSHKEYFILE, arg);
-=======
-    case SSHKEYFILE:
-        rnp_setvar(rnp, "key_store_format", "SSH");
-        rnp_setvar(rnp, "sshkeyfile", arg);
->>>>>>> 8b25f5f4
         break;
     case OPT_MAX_MEM_ALLOC:
         rnp_cfg_set(cfg, CFG_MAXALLOC, arg);
@@ -661,13 +583,8 @@
         } else {
             switch (ch) {
             case 'S':
-<<<<<<< HEAD
-                rnp_cfg_set(&cfg, CFG_KEYRINGFMT, CFG_KEYRING_SSH);
+                rnp_cfg_set(&cfg, CFG_KEYSTOREFMT, CFG_KEYSTORE_SSH);
                 rnp_cfg_set(&cfg, CFG_SSHKEYFILE, optarg);
-=======
-                rnp_setvar(&rnp, "key_store_format", "SSH");
-                rnp_setvar(&rnp, "sshkeyfile", optarg);
->>>>>>> 8b25f5f4
                 break;
             case 'V':
                 print_praise();
