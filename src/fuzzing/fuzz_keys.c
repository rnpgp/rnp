--- conflicted
+++ resolved
@@ -5,17 +5,6 @@
 #include <string.h>
 
 #include <rnp.h>
-<<<<<<< HEAD
-#include <keyring.h>
-#include <keyring_pgp.h>
-
-int main(int argc, char* argv[])
-   {
-   keyring_t keyring;
-   memset(&keyring, 0, sizeof(keyring));
-   pgp_keyring_read_from_file(NULL, &keyring, 1, argv[1]);
-   }
-=======
 #include <key_store.h>
 #include <key_store_pgp.h>
 
@@ -25,5 +14,4 @@
     rnp_key_store_t key_store;
     memset(&key_store, 0, sizeof(key_store));
     rnp_key_store_pgp_read_from_file(NULL, &key_store, 1, argv[1]);
-}
->>>>>>> 54956643
+}