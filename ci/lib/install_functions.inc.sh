#!/usr/bin/env bash
# shellcheck disable=SC1090
# shellcheck disable=SC1091
# shellcheck disable=SC2164

: "${GPG_VERSION:=stable}"
: "${BUILD_SHARED_LIBS:=off}"
: "${USE_STATIC_DEPENDENCIES:=}"
: "${OS:=}"
: "${DIST:=}"
: "${DIST_VERSION:=}"
: "${DIST_VERSION_ID:=}"

: "${MINIMUM_CMAKE_VERSION:=3.20.0}"
: "${MINIMUM_RUBY_VERSION:=2.5.0}"

: "${RECOMMENDED_BOTAN_VERSION:=2.18.2}"
: "${RECOMMENDED_JSONC_VERSION:=0.12.1}"
: "${RECOMMENDED_CMAKE_VERSION:=3.20.5}"
: "${RECOMMENDED_PYTHON_VERSION:=3.9.2}"
: "${RECOMMENDED_RUBY_VERSION:=2.5.8}"

: "${CMAKE_VERSION:=${RECOMMENDED_CMAKE_VERSION}}"
: "${BOTAN_VERSION:=${RECOMMENDED_BOTAN_VERSION}}"
: "${JSONC_VERSION:=${RECOMMENDED_JSONC_VERSION}}"
: "${PYTHON_VERSION:=${RECOMMENDED_PYTHON_VERSION}}"
: "${RUBY_VERSION:=${RECOMMENDED_RUBY_VERSION}}"

if [[ "${GPG_VERSION}" = 2.3.* || "${GPG_VERSION}" = beta ]]; then
  : "${MINIMUM_AUTOMAKE_VERSION:=1.16.3}"
else
  : "${MINIMUM_AUTOMAKE_VERSION:=1.16.1}"
fi
: "${RECOMMENDED_AUTOMAKE_VERSION:=1.16.4}"

: "${AUTOMAKE_VERSION:=${RECOMMENDED_AUTOMAKE_VERSION}}"

: "${VERBOSE:=1}"


if [[ "${OS}" = "freebsd" ]] || \
   [[ "${DIST}" = "ubuntu" ]] || \
   [[ "${DIST}" = "centos" ]] || \
   [[ "${DIST}" = "fedora" ]]
then
  SUDO="${SUDO:-sudo}"
else
  SUDO="${SUDO:-run}"
fi

# Simply run its arguments.
run() {
  "$@"
}

. ci/lib/cacheable_install_functions.inc.sh

macos_install() {
  brew update-reset
  # homebrew fails because `openssl` is a symlink while it tries to remove a directory.
  rm /usr/local/Cellar/openssl || true
  # homebrew fails to update python 3.9.1 to 3.9.1.1 due to unlinking failure
  rm /usr/local/bin/2to3 || true
  # homebrew fails to update openssl@1.1 1.1.1l to 1.1.1l_1 due to linking failure of nghttp2.h
  brew unlink nghttp2 || true
  brew bundle
  ensure_automake
}

freebsd_install() {
  local packages=(
    git
    readline
    bash
    gnupg
    devel/pkgconf
    wget
    cmake
    gmake
    autoconf
    automake
    libtool
    gettext-tools
    python
    ruby26
  )

  # Note: we assume sudo is already installed
  "${SUDO}" pkg install -y "${packages[@]}"

  cd /usr/ports/devel/ruby-gems
  "${SUDO}" make -DBATCH RUBY_VER=2.5 install
  cd

  mkdir -p ~/.gnupg
  echo "disable-ipv6" >> ~/.gnupg/dirmngr.conf
  dirmngr </dev/null
  dirmngr --daemon
  ensure_automake
}

openbsd_install() {
  echo ""
}

netbsd_install() {
  echo ""
}

linux_prepare_ribose_yum_repo() {
  "${SUDO}" rpm --import https://github.com/riboseinc/yum/raw/master/ribose-packages.pub
  "${SUDO}" curl -L https://github.com/riboseinc/yum/raw/master/ribose.repo \
    -o /etc/yum.repos.d/ribose.repo
}

# Prepare the system by updating and optionally installing repos
yum_prepare_repos() {
  yum_install "${util_depedencies_yum[@]}"
  linux_prepare_ribose_yum_repo
  "${SUDO}" "${YUM}" -y update
  if [[ $# -gt 0 ]]; then
    yum_install "$@"
  fi
}

linux_install_fedora() {
  yum_prepare_repos
  yum_install_build_dependencies \
    cmake
  yum_install_dynamic_build_dependencies_if_needed

  ensure_automake
  ensure_cmake
  ensure_ruby
  rubygem_install_build_dependencies
}

linux_install_centos() {
  case "${DIST_VERSION}" in
    centos-7)
      linux_install_centos7
      ;;
    centos-8)
      linux_install_centos8
      ;;
    *)
      >&2 echo "Error: unsupported CentOS version \"${DIST_VERSION_ID}\" (supported: 7, 8).  Aborting."
      exit 1
  esac
}

declare util_depedencies_yum=(
  sudo # NOTE: Needed to avoid "sudo: command not found"
  wget
  git
)

declare basic_build_dependencies_yum=(
  # cmake3 # XXX: Fedora 22+ only has cmake
  clang
  gcc
  gcc-c++
  make
  autoconf
  automake
  libtool
  bzip2
  gzip
)

declare build_dependencies_yum=(
  ncurses-devel
  bzip2-devel
  zlib-devel
  byacc
  gettext-devel
  bison
  ribose-automake116
  python3
  ruby-devel
)

declare dynamic_build_dependencies_yum=(
  botan2-devel
  json-c12-devel
  python2-devel # TODO: needed?
)


apt_install() {
  local apt_command=(apt -y -q install "$@")
  if command -v sudo >/dev/null; then
    sudo "${apt_command[@]}"
  else
    "${apt_command[@]}"
  fi
}

yum_install() {
  local yum_command=("${YUM}" -y -q install "$@")
  if command -v sudo >/dev/null; then
    sudo "${yum_command[@]}"
  else
    "${yum_command[@]}"
  fi
}

prepare_build_tool_env() {
  case "${DIST}" in
    centos)
      post_build_tool_install_set_env
      ;;
  esac

  prepare_rbenv_env
}

yum_install_build_dependencies() {
  yum_install \
    "${basic_build_dependencies_yum[@]}" \
    "${build_dependencies_yum[@]}" \
    "$@"
}

linux_install_centos7() {
  yum_prepare_repos epel-release centos-release-scl
  yum_install_build_dependencies \
    cmake3 \
    rh-ruby25 rh-ruby25-ruby-devel \
    llvm-toolset-7.0

  yum_install_dynamic_build_dependencies_if_needed

  ensure_automake
  ensure_cmake
  ensure_ruby
  rubygem_install_build_dependencies
}

linux_install_centos8() {
  yum_prepare_repos epel-release
  yum_install_build_dependencies \
    cmake

  yum_install_dynamic_build_dependencies_if_needed

  ensure_automake
  ensure_cmake
  ensure_ruby
  rubygem_install_build_dependencies
}

is_use_static_dependencies() {
  [[ -n "${USE_STATIC_DEPENDENCIES}" ]] && \
    [[ no    != "${USE_STATIC_DEPENDENCIES}" ]] && \
    [[ off   != "${USE_STATIC_DEPENDENCIES}" ]] && \
    [[ false != "${USE_STATIC_DEPENDENCIES}" ]] && \
    [[ 0     != "${USE_STATIC_DEPENDENCIES}" ]]
}

yum_install_dynamic_build_dependencies_if_needed() {
  if ! is_use_static_dependencies; then
    yum_install_dynamic_build_dependencies
  fi
}

install_static_noncacheable_build_dependencies_if_needed() {
  if is_use_static_dependencies; then
    install_static_noncacheable_build_dependencies "$@"
  fi
}

install_static_cacheable_build_dependencies_if_needed() {
  if is_use_static_dependencies || [[ "$#" -gt 0 ]]; then
    USE_STATIC_DEPENDENCIES=true
    install_static_cacheable_build_dependencies "$@"
  fi
}

install_static_cacheable_build_dependencies() {
  prepare_build_tool_env

  mkdir -p "$LOCAL_BUILDS"

  local default=(botan jsonc gpg)
  local items=("${@:-${default[@]}}")
  for item in "${items[@]}"; do
    install_"$item"
  done
}

install_static_noncacheable_build_dependencies() {
  mkdir -p "$LOCAL_BUILDS"

  local default=(bundler asciidoctor)
  local items=("${@:-${default[@]}}")
  for item in "${items[@]}"; do
    install_"$item"
  done
}

rubygem_install_build_dependencies() {
  install_bundler
  install_asciidoctor
}

yum_install_dynamic_build_dependencies() {
  yum_install \
    "${dynamic_build_dependencies_yum[@]}"

  # Work around pkg-config giving out wrong include path for json-c:
  ensure_symlink_to_target /usr/include/json-c12 /usr/include/json-c
}

# Make sure cmake is at least 3.14+ as required by rnp
# Also make sure ctest is available.
# If not, build cmake from source.
ensure_cmake() {
  ensure_symlink_to_target /usr/bin/cmake3 /usr/bin/cmake
  ensure_symlink_to_target /usr/bin/cpack3 /usr/bin/cpack

  local cmake_version
  cmake_version=$({
    command -v cmake  >/dev/null && command cmake --version || \
    command -v cmake3 >/dev/null && command cmake3 --version
    } | head -n1 | cut -f3 -d' '
  )

  local need_to_build_cmake=

  # Make sure ctest is also in PATH.  If not, build cmake from source.
  # TODO: Check CentOS7 tests in GHA.
  if ! command -v ctest >/dev/null; then
    >&2 echo "ctest not found."
    need_to_build_cmake=1
  elif ! is_version_at_least cmake "${MINIMUM_CMAKE_VERSION}" echo "${cmake_version}"; then
    >&2 echo "cmake version lower than ${MINIMUM_CMAKE_VERSION}."
    need_to_build_cmake=1
  fi

  if [[ "${need_to_build_cmake}" != 1 ]]; then
    CMAKE="$(command -v cmake)"
    >&2 echo "cmake rebuild is NOT needed."
    return
  fi

  >&2 echo "cmake rebuild is needed."

  pushd "$(mktemp -d)" || return 1

  install_prebuilt_cmake Linux-x86_64

  command -v cmake

  popd

  # Abort if ctest still not found.
  if ! command -v ctest >/dev/null; then
    >&2 echo "Error: ctest not found.  Aborting."
    exit 1
  fi
}

# E.g. for i386
# NOTE: Make sure cmake's build prerequisites are installed.
build_and_install_cmake() {
  local cmake_build=${LOCAL_BUILDS}/cmake
  mkdir -p "${cmake_build}"
  pushd "${cmake_build}"
  wget https://github.com/Kitware/CMake/releases/download/v"${CMAKE_VERSION}"/cmake-"${CMAKE_VERSION}".tar.gz -O cmake.tar.gz
  tar xzf cmake.tar.gz --strip 1

  PREFIX="${PREFIX:-/usr}"
  mkdir -p "${PREFIX}"
  ./configure --prefix="${PREFIX}" && ${MAKE} -j"${MAKE_PARALLEL}" && "${SUDO}" make install
  popd
  CMAKE="${PREFIX}"/bin/cmake
}

# 'arch' corresponds to the last segment of GitHub release URL
install_prebuilt_cmake() {
  local arch="${1:?Missing architecture}"
  local cmake_build=${LOCAL_BUILDS}/cmake
  mkdir -p "${cmake_build}"
  pushd "${cmake_build}"
  curl -L -o \
    cmake.sh \
    https://github.com/Kitware/CMake/releases/download/v"${CMAKE_VERSION}"/cmake-"${CMAKE_VERSION}"-"${arch}".sh

  PREFIX="${PREFIX:-/usr}"
  mkdir -p "${PREFIX}"
  "${SUDO}" sh cmake.sh --skip-license --prefix="${PREFIX}"
  popd
  CMAKE="${PREFIX}"/bin/cmake
}

build_and_install_python() {
  python_build=${LOCAL_BUILDS}/python
  mkdir -p "${python_build}"
  pushd "${python_build}"
  curl -L -o python.tar.xz https://www.python.org/ftp/python/"${PYTHON_VERSION}"/Python-"${PYTHON_VERSION}".tar.xz
  tar -xf python.tar.xz --strip 1
  ./configure --enable-optimizations --prefix=/usr && ${MAKE} -j"${MAKE_PARALLEL}" && "${SUDO}" make install
  ${SUDO} ln -sf /usr/bin/python3 /usr/bin/python
  popd
}

# Make sure automake is at least 1.16.3+ as required by GnuPG 2.3.
# If not, build automake from source.
ensure_automake() {

  local automake_version
  automake_version=$({
    command -v automake >/dev/null && command automake --version
    } | head -n1 | cut -f4 -d' '
  )

  local need_to_build_automake=

  if ! is_version_at_least automake "${MINIMUM_AUTOMAKE_VERSION}" echo "${automake_version}"; then
    >&2 echo "automake version lower than ${MINIMUM_AUTOMAKE_VERSION}."
    need_to_build_automake=1
  fi

  if [[ "${need_to_build_automake}" != 1 ]]; then
    >&2 echo "automake rebuild is NOT needed."
    return
  fi

  >&2 echo "automake rebuild is needed."

  pushd "$(mktemp -d)" || return 1

  build_and_install_automake

  # Disable automake116 from Ribose's repository as that may be too old.
  case "${DIST}" in
    centos)
      if [[ -r /opt/ribose/ribose-automake116/disable ]]; then
        >&2 echo "ribose-automake116 will be disabled."
        . /opt/ribose/ribose-automake116/disable
      fi

      if rpm --quiet -q ribose-automake116; then
        >&2 echo "ribose-automake116 is installed.  Removing."
        # "${SUDO}" "${YUM}" remove -y ribose-automake116
        "${SUDO}" rpm -e ribose-automake116
      fi
      ;;
  esac

  command -v automake

  popd
}

build_and_install_automake() {
  # automake
  automake_build=${LOCAL_BUILDS}/automake
  mkdir -p "${automake_build}"
  pushd "${automake_build}"
  curl -L -o automake.tar.xz https://ftp.gnu.org/gnu/automake/automake-${AUTOMAKE_VERSION}.tar.xz
  tar -xf automake.tar.xz --strip 1
  ./configure --enable-optimizations --prefix=/usr && ${MAKE} -j"${MAKE_PARALLEL}" && ${SUDO} make install
  popd
}

# json-c is installed with install_jsonc
# asciidoctor is installed with install_asciidoctor
linux_install_ubuntu() {
  "${SUDO}" apt-get update
  "${SUDO}" apt-get -y install ruby-dev g++-8 cmake libbz2-dev zlib1g-dev build-essential gettext \
    ruby-bundler libncurses-dev

  ensure_automake
}

declare util_dependencies_deb=(
  sudo
  wget
  git
)

declare basic_build_dependencies_deb=(
  autoconf
  automake
  make
  build-essential
  cmake
  libtool
)

declare build_dependencies_deb=(
  bison
  byacc
  curl
  gettext
  libbz2-dev
  libncurses5-dev
  libssl-dev
  python3
  python3-venv
  ruby-dev
  zlib1g-dev
)

declare ruby_build_dependencies_deb=(
  bison
  curl
  libbz2-dev
  libssl-dev
  ruby-bundler
  rubygems
  zlib1g-dev
)

linux_install_debian() {
  "${SUDO}" apt-get update
  apt_install \
    "${util_dependencies_deb[@]}" \
    "${basic_build_dependencies_deb[@]}" \
    "${build_dependencies_deb[@]}" \
    "$@"

  ensure_automake
  build_and_install_cmake
}

linux_install() {
  if type "linux_install_${DIST}" | grep -qwi 'function'; then
    "linux_install_${DIST}"
  fi
}

msys_install() {
  local packages=(
    tar
    zlib-devel
    libbz2-devel
    git
    automake
    autoconf
    libtool
    automake-wrapper
    gnupg2
    make
    pkg-config
    mingw64/mingw-w64-x86_64-cmake
    mingw64/mingw-w64-x86_64-gcc
    mingw64/mingw-w64-x86_64-json-c
    mingw64/mingw-w64-x86_64-python3
  )

  pacman --noconfirm -S --needed "${packages[@]}"

  # any version starting with 2.14 up to 2.17.3 caused the application to hang
  # as described in https://github.com/randombit/botan/issues/2582
  # fixed with https://github.com/msys2/MINGW-packages/pull/7640/files
  botan_pkg="mingw-w64-x86_64-libbotan-2.17.3-2-any.pkg.tar.zst"
  pacman --noconfirm -U https://repo.msys2.org/mingw/x86_64/${botan_pkg} || \
  pacman --noconfirm -U https://sourceforge.net/projects/msys2/files/REPOS/MINGW/x86_64/${botan_pkg}

  # msys includes ruby 2.6.1 while we need lower version
  #wget http://repo.msys2.org/mingw/x86_64/mingw-w64-x86_64-ruby-2.5.3-1-any.pkg.tar.xz -O /tmp/ruby-2.5.3.pkg.tar.xz
  #pacman --noconfirm --needed -U /tmp/ruby-2.5.3.pkg.tar.xz
  #rm /tmp/ruby-2.5.3.pkg.tar.xz
}

# Mainly for all python scripts with shebangs pointing to
# 'python', which is
# unavailable in CentOS 8 by default.
#
# This creates an environment where straight 'python' is available.
prepare_python_virtualenv() {
  python3 -m venv ~/.venv
}

# Run its arguments inside a python-virtualenv-enabled sub-shell.
run_in_python_venv() {
  if [[ ! -e ~/.venv ]] || [[ ! -f ~/.venv/bin/activate ]]; then
    prepare_python_virtualenv
  fi

  (
    # Avoid issues like '_OLD_VIRTUAL_PATH: unbound variable'
    set +u
    . ~/.venv/bin/activate
    set -u
    "$@"
  )
}

# ruby-rnp
install_bundler() {
  gem_install bundler bundle
}

install_asciidoctor() {
  gem_install asciidoctor
}

declare ruby_build_dependencies_yum=(
  git-core
  zlib
  zlib-devel
  gcc-c++
  patch
  readline
  readline-devel
  libyaml-devel
  libffi-devel
  openssl-devel
  make
  bzip2
  autoconf
  automake
  libtool
  bison
  curl
  sqlite-devel
  which # for rbenv-doctor
)

ensure_ruby() {
  if is_version_at_least ruby "${MINIMUM_RUBY_VERSION}" command ruby -e 'puts RUBY_VERSION'; then
    return
  fi

  # XXX: Fedora20 seems to have problems installing ruby build dependencies in
  # yum?
  # "${YUM}" repolist all
  # "${SUDO}" rpm -qa | sort

  if [[ "${DIST_VERSION}" = fedora-20 ]]; then
    ruby_build_dependencies_yum+=(--enablerepo=updates-testing)
  fi

  case "${DIST}" in
    centos|fedora)
      yum_install "${ruby_build_dependencies_yum[@]}"
      setup_rbenv
      rbenv install -v "${RUBY_VERSION}"
      rbenv global "${RUBY_VERSION}"
      rbenv rehash
      sudo chown -R "$(whoami)" "$(rbenv prefix)"
      ;;
    debian)
      apt_install "${ruby_build_dependencies_deb[@]}"
      ;;
    *)
      # TODO: handle ubuntu?
      >&2 echo Error: Need to install ruby ${MINIMUM_RUBY_VERSION}+
      exit 1
  esac
}


# shellcheck disable=SC2016
setup_rbenv() {
  pushd "$(mktemp -d)" || return 1
  local rbenv_rc=$HOME/setup_rbenv.sh
  git clone https://github.com/sstephenson/rbenv.git ~/.rbenv
  echo 'export PATH="$HOME/.rbenv/bin:$PATH"' >> "${rbenv_rc}"
  echo 'eval "$($HOME/.rbenv/bin/rbenv init -)"' >> "${rbenv_rc}"

  git clone https://github.com/sstephenson/ruby-build.git ~/.rbenv/plugins/ruby-build
  echo 'export PATH="$HOME/.rbenv/plugins/ruby-build/bin:$PATH"' >> "${rbenv_rc}"
  echo ". \"${rbenv_rc}\"" >> ~/.bash_profile
  prepare_rbenv_env

  # Verify rbenv is set up correctly
  curl -fsSL https://github.com/rbenv/rbenv-installer/raw/master/bin/rbenv-doctor | bash
  popd || return 1
}

prepare_rbenv_env() {
  case "${DIST}" in
    centos|fedora)
      local rbenv_rc=$HOME/setup_rbenv.sh
      [[ ! -r "${rbenv_rc}" ]] || . "${rbenv_rc}"
      ;;
  esac

  if command -v rbenv >/dev/null; then
    rbenv rehash
  fi
}

is_version_at_least() {
  local bin_name="${1:?Missing bin name}"; shift
  local version_constraint="${1:?Missing version constraint}"; shift
  local need_to_build=0

  if ! command -v "${bin_name}"; then
    >&2 echo "Warning: ${bin_name} not installed."
    need_to_build=1
  fi

  local installed_version installed_version_major installed_version_minor #version_patch
  installed_version="$("$@")"

<<<<<<< HEAD

=======
>>>>>>> 45c50b48
  # shellcheck disable=SC2181
  # shellcheck disable=SC2295
  if [[ $? -ne 0 ]]; then
    need_to_build=1
  else
    installed_version_major="${installed_version%%.*}"
    installed_version_minor="${installed_version#*.}"
    installed_version_minor="${installed_version_minor%%.*}"
    installed_version_minor="${installed_version_minor:-0}"
    installed_version_patch="${installed_version#${installed_version_major}.}"
    installed_version_patch="${installed_version_patch#${installed_version_minor}}"
    installed_version_patch="${installed_version_patch#.}"
    installed_version_patch="${installed_version_patch%%.*}"
    installed_version_patch="${installed_version_patch:-0}"

    local need_version_major
    need_version_major="${version_constraint%%.*}"
    need_version_minor="${version_constraint#*.}"
    need_version_minor="${need_version_minor%%.*}"
    need_version_minor="${need_version_minor:-0}"
    need_version_patch="${version_constraint##*.}"
    need_version_patch="${version_constraint#${need_version_major}.}"
    need_version_patch="${need_version_patch#${need_version_minor}}"
    need_version_patch="${need_version_patch#.}"
    need_version_patch="${need_version_patch%%.*}"
    need_version_patch="${need_version_patch:-0}"

    >&2 echo "
    -> installed_version_major=${installed_version_major}
    -> installed_version_minor=${installed_version_minor}
    -> installed_version_patch=${installed_version_patch}
    -> need_version_major=${need_version_major}
    -> need_version_minor=${need_version_minor}
    -> need_version_patch=${need_version_patch}"

    # Naive semver comparison
    if [[ "${installed_version_major}" -lt "${need_version_major}" ]] || \
       [[ "${installed_version_major}" = "${need_version_major}" && "${installed_version_minor}" -lt "${need_version_minor}" ]] || \
       [[ "${installed_version_major}.${installed_version_minor}" = "${need_version_major}.${need_version_minor}" && "${installed_version_patch}" -lt "${need_version_patch}" ]]; then
      need_to_build=1
    fi
  fi

  if [[ 1 = "${need_to_build}" ]]; then
    >&2 echo "Warning: Need to build ${bin_name} since version constraint ${version_constraint} not met."
  else
    >&2 echo "No need to build ${bin_name} since version constraint ${version_constraint} is met."
  fi

  return "${need_to_build}"
}

# Install specified gem.
# Use rbenv when available.  Otherwise use system 'gem', and use 'sudo'
# depending on OS.
# Set SUDO_GEM to 'sudo' to force use of sudo.
# Set SUDO_GEM to 'run' to disable sudo.
gem_install() {
  local gem_name="${1:?Missing gem name}"
  local bin_name="${2:-${gem_name}}"
  if ! command -v "${bin_name}" >/dev/null; then
    if command -v rbenv >/dev/null; then
      gem install "${gem_name}"
      rbenv rehash
    else
      "${SUDO_GEM:-${SUDO:-run}}" gem install "${gem_name}"
    fi
  fi
}

# build+install
build_and_install() {

  export cmakeopts=(
    -DBUILD_SHARED_LIBS="${BUILD_SHARED_LIBS}"
    -DBUILD_TESTING=no
    -DCMAKE_INSTALL_PREFIX="${1:-/tmp}"
  )

  if [[ $# -gt 0 ]]; then
    shift
  fi

  build_rnp "$@"
  make_install VERBOSE="${VERBOSE}"
}

build_rnp() {
  "${CMAKE:-cmake}" "${cmakeopts[@]}" "${1:-.}"
}

make_install() {
  make -j"${MAKE_PARALLEL}" install "$@"
}

is_true_cmake_bool() {
  local arg="${1:?Missing parameter}"
  case "${arg}" in
    yes|on|true|y)
      true
      ;;
    no|off|false|n)
      false
      ;;
    *)
      >&2 echo "Warning: unrecognized boolean expression ($arg).  Continuing and interpreting as 'false' anyway."
      false
  esac
}

# check for install issues
check_build() {
  if is_true_cmake_bool "${BUILD_SHARED_LIBS}"; then
    export pkgflags=
    export gccflags=
    if ! find /usr/lib64/ -maxdepth 1 -type f -name 'librnp*.so' | grep -q . || \
         find /usr/lib64/ -maxdepth 1 -type f -name 'librnp*.a'  | grep -q .; then
      >&2 echo "librnp installed libraries incorrect"
    fi
  else
    export pkgflags=--static
    export gccflags=-lstdc++
    if  find /usr/lib64/ -maxdepth 1 -type f -name 'librnp*.so' | grep -q . || \
      ! find /usr/lib64/ -maxdepth 1 -type f -name 'librnp*.a'  | grep -q .; then
      >&2 echo "librnp installed libraries incorrect"
    fi
  fi
}

# build an example using pkg-config
build_example_pkgconfig() {
  local rnpsrc="$PWD"
  pushd "$(mktemp -d)" || return 1

  # shellcheck disable=SC2046
  gcc "${rnpsrc}/src/examples/generate.c" -ogenerate $(pkg-config --cflags --libs $pkgflags librnp) $gccflags
  ./generate
  readelf -d generate
  if is_true_cmake_bool "${BUILD_SHARED_LIBS}"; then
    readelf -d generate | grep -q 'librnp\>'
  else
    readelf -d generate | grep -qv 'librnp\>'
  fi

  # remove the pkgconfig for the next test
  >&2 echo "Checking if librnp- is found in pkg-config list:"
  pkg-config --list-all
  pkg-config --list-all | grep -q '^librnp\>'

  # XXX: debug
  find /usr/lib64 -type f -name 'librnp*'
  find /usr/lib -type f -name 'librnp*'

  find /usr/lib64/pkgconfig -regextype sed -regex '.*librnp\>.*' -exec rm {} +

  # XXX: debug
  find /usr/lib64 -type f -name 'librnp*'
  find /usr/lib -type f -name 'librnp*'

  # should not be found
  >&2 echo "Checking if librnp- is NOT found in pkg-config list:"
  pkg-config --list-all
  pkg-config --list-all | grep -qv '^librnp\>'

  # build an example using cmake targets
  mkdir rnp-project
  pushd rnp-project || return 1

  cat <<"EOF" > mytest.cpp
  #include <rnp/rnp.h>

  int main(int argc, char *argv[]) {
      printf("RNP version: %s\n", rnp_version_string());
      return 0;
  }
EOF

  cat <<"EOF" > CMakeLists.txt
  set(CMAKE_MODULE_PATH "${PROJECT_SOURCE_DIR}")
  find_package(BZip2 REQUIRED)
  find_package(ZLIB REQUIRED)
  find_package(JSON-C 0.11 REQUIRED)
  find_package(Botan2 2.14.0 REQUIRED)
  find_package(rnp REQUIRED)

  cmake_minimum_required(VERSION 3.12)
  add_executable(mytest mytest.cpp)
  target_link_libraries(mytest rnp::librnp)
EOF

  cp "${rnpsrc}"/cmake/Modules/* .
  cmake .
  make VERBOSE="${VERBOSE}"
  ./mytest
  popd
  popd
}<|MERGE_RESOLUTION|>--- conflicted
+++ resolved
@@ -699,10 +699,6 @@
   local installed_version installed_version_major installed_version_minor #version_patch
   installed_version="$("$@")"
 
-<<<<<<< HEAD
-
-=======
->>>>>>> 45c50b48
   # shellcheck disable=SC2181
   # shellcheck disable=SC2295
   if [[ $? -ne 0 ]]; then
