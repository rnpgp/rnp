--- conflicted
+++ resolved
@@ -42,7 +42,6 @@
 }
 
 openbsd_install() {
-<<<<<<< HEAD
   sudo pkg_add bzip2
   sudo pkg_add cmake
   sudo pkg_add gmake
@@ -50,7 +49,6 @@
   sudo pkg_add gnupg-2.1.15p2
   sudo pkg_add wget
   sudo pkg_add libiconv
-=======
   if [ "$(id -u)" -ne 0 ]; then
     echo "need to run as root"
     exit 1
@@ -87,7 +85,6 @@
   # Python will be installed as a dependency of gnupg
   rm -f /bin/python
   ln -s /usr/local/bin/python2.7 /bin/python
->>>>>>> c813b559
 }
 
 netbsd_install() {
